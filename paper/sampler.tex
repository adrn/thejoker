\documentclass[12pt, preprint]{aastex}

% to-do list
% ----------
% - zeroth draft

% style notes
% -----------
% - This file generates by Makefile; don't be typing ``pdflatex'' or some bullshit.
% - Line break between sentences to make the git diffs readable.
% - Simple Monte Carlo gets a capital S to indicate that it is a defined thing.
% - Use \, as a multiply operator.
% - Reserve () for function arguments; use [] or {} for outer shit.
% - Always prior pdf or posterior pdf, never prior or posterior.

\include{gitstuff}

% fix aastex
\setlength{\parindent}{1.4em}
\linespread{1.15} % close to 10/13 spacing in ``manuscript''
\setlength{\parskip}{0ex}
\makeatletter % you know you are living your life wrong when you need to do this
\def\revtex@pageid{%
 \xdef\@thefnmark{\null}%
 \@footnotetext{%
  This \revtex@genre\space was prepared with the
  \revtex@org\space \LaTeX\ macros v\revtex@ver, with modifications by David~W.~Hogg.%
 }%
}%
\def\abstractname{Abstract}%
\makeatother
\sloppy\sloppypar\frenchspacing

% packages
\usepackage{amsmath}
\usepackage[backref,breaklinks,colorlinks,citecolor=black]{hyperref}
\usepackage[all]{hypcap}
\renewcommand*{\backref}[1]{[#1]}

% define macros for text
\newcommand{\project}[1]{\textsl{#1}}
\newcommand{\acronym}[1]{{\small{#1}}}
\newcommand{\apogee}{\project{\acronym{APOGEE}}}
\newcommand{\samplername}{\project{The~Joker}}
\newcommand{\emcee}{\project{emcee}}
\newcommand{\dr}{\acronym{DR13}}

% define macros for math
\newcommand{\meterspersecond}{\mathrm{m\,s^{-1}}}
\newcommand{\asini}{\ensuremath{a\,\sin i}}
\newcommand{\given}{\,|\,}
\newcommand{\dd}{\mathrm{d}}
\newcommand{\transpose}[1]{{#1}^{\mathsf{T}}}
\newcommand{\inv}[1]{{#1}^{-1}}
\newcommand{\msun}{\mathrm{M}_\odot}
\newcommand{\bs}[1]{\boldsymbol{#1}}

\begin{document}

\title{\samplername: A custom Monte Carlo sampler \\
  for binary-star and exoplanet radial velocity data}
\author{Adrian~M.~Price-Whelan\altaffilmark{\pu,\adrn},
        David~W.~Hogg\altaffilmark{\ccpp,\mpia},
        Daniel~Foreman-Mackey\altaffilmark{\uw,\sagan},
        Hans-Walter~Rix\altaffilmark{\mpia}
}

% Affiliations
\newcommand{\pu}{1}
\newcommand{\adrn}{2}
\newcommand{\ccpp}{3}
\newcommand{\mpia}{4}
\newcommand{\uw}{5}
\newcommand{\sagan}{6}

\altaffiltext{\pu}{Department of Astrophysical Sciences,
                   Princeton University, Princeton, NJ 08544, USA}
\altaffiltext{\adrn}{To whom correspondence should be addressed:
                     \texttt{adrn@princeton.edu}}
\altaffiltext{\ccpp}{Center for Cosmology and Particle Physics,
                     Department of Physics,
                     New York University, 4 Washington Place,
                     New York, NY 10003, USA}
\altaffiltext{\mpia}{Max-Planck-Institut f\"ur Astronomie,
                     K\"onigstuhl 17, D-69117 Heidelberg, Germany}
\altaffiltext{\uw}{Astronomy Department, University of Washington,
                   Seattle, WA 98195, USA}
\altaffiltext{\sagan}{Sagan Fellow}

\begin{abstract}
% Context
Given sparse radial-velocity measurements of a star, there are often
many qualitatively different stellar or exoplanet companion orbit
models that are consistent with the data.
The consequent multimodality of the likelihood function leads to
extremely challenging search, optimization, and MCMC posterior
sampling in the space of orbital parameters.
% Aims
Here we create a custom-built Monte Carlo sampler that can produce a
posterior sampling for orbital parameters given even small numbers of
noisy radial-velocity measurements (and hence a very complex likelihood
function).
The goal is to obtain provably correct samplings in the space of
orbital parameters.
% Methods
We build a variant of Simple Monte Carlo sampling, in which we densely
sample the non-linear orbital parameters, and perform rejection
sampling using a marginalized likelihood, marginalizing out the linear
orbital parameters.
In practice and generically, the sampling obtained by the Simple Monte
Carlo is---in the case of sparse or uninformative data---substantial
and multimodal, or else---in the case of informative
data---insubstantial but unimodal.
In the unimodal case, we follow the Simple Monte Carlo with standard
MCMC to make the sampling more substantial.
% Results
The method produces correct samplings in orbital
parameters for (good) data sets that include as few as three noisy time
points.
We give some examples that show how the posterior probability depends
extremely strongly on the number and time coverage of the
observations.
We discuss extensions to the method that could handle issues with the
noise model or outliers.
\end{abstract}

\keywords{
  binaries: spectroscopic
  ---
  methods: data analysis
  ---
  methods: statistical
  ---
  planets and satellites: fundamental parameters
  ---
  surveys
  ---
  techniques: radial velocities
}

\section{Introduction}

Precise radial-velocity measurements of stars have transformed
astrophysics in the last decades:
They have permitted the discovery of the first planets around other stars,
including especially the unanticipated but common ``hot Jupiters,''
and been used to discover or confirm hundreds
(perhaps thousands?) of planets.
Radial velocity measurements have also been used to find substellar,
degenerate, and black-hole companions to more normal stars, and hold
the promise of delivering the full population statistics for binary
(and trinary) star systems.

With many new stellar spectroscopic surveys operating or under
construction, we expect to have good quality spectra for millions
of stars in the next few years.
Most of these surveys have at least some targets---and many have many
targets---that are observed multiple times.
These surveys can (as an auxilliary or primary goal of their observing
strategies) generate discoveries of planetary, substellar, and stellar
companions.
These discoveries, in turn, will feed population inferences, follow-up
programs, and projects to refine precise stellar models.

However, when radial-velocity observations are not designed with
unambiguous detection and discovery in mind, usually there are
multiple possible binary-star models that are consistent with any
small number of radial-velocity measurements that show stellar
acceleration.
That is, a small number of (even very good) radial velocity
measurements will lead to posterior beliefs about companion orbits and
masses that put substantial plausibility onto multiple qualitatively
different solutions, or (in other words) create a likelihood function
that is highly multi-model in the relevant parameter spaces.
There are currently no safe methods known for exploring these highly
multimodal functions and delivering correct posterior samplings and
reliable probabilistic statements about detection and
characterization.

Here we make an attempt at correcting these problems.
Our approach is to build custom posterior sampling methods that
capitalize on the structure of the binary-star (or star--exoplanet)
kinematics to create provably---or highly probably---correct
samplings.

The structure of the paper is as follows:
We state clearly our assumptions, and demonstrate that we have a
method that is correct under those assumptions.
We perform experiments with the method to understand its properties
and limitations.
We finish by discussing the value of the method, and the changes we
would have to make if we weakened our assumptions, or if we don't
weaken our assumptions but they indeed prove to be far from correct.

\section{Assumptions and method}

In order to set up a well-posed problem and build a path to a
definite solution, we make a set of non-trivial assumptions about the
stellar systems we will use and observations thereof.
\begin{itemize}
\item We assume that we have measurements of the radial velocity of a
  star, and that the time dependence of the expectation of that radial
  velocity is well described by the gravitational orbit of a pair of
  point masses (the two-body problem). We assume that the times are
  (effectively) perfectly known, and in an inertial frame (for
  example, Solar-System barycentric MJD).
\item We assume that each star has exactly one companion, and that the
  radial-velocity measurements are not contaminated by nor affected by
  any other bodies. Since we permit the effective mass of the
  exactly-one companion to go to zero, this assumption is really that
  the star has zero or one companion.
\item We assume that the noise contributions to individual
  radial-velocity measurements are well described as draws from
  zero-mean normal (Gaussian) distributions with correctly known
  variances. We assume that there are no outliers.
\item In addition to all these, we put particular, fairly sensible
  prior probability density functions on all the orbital parameters,
  described below.
\end{itemize}
Each of these assumptions can be challenged, and in particular we
expect some stars to have additional companions, and we expect there
to be outliers and unaccounted sources of noise.
We will return to these assumptions, and the consequences of relaxing
them, in the Discussion Section.

In the two-body celestial mechanics problem (\citealt{Kepler:1609};
and here we are working in a parameterization similar to that of
\citealt{Murray:2010}), and under our above-stated assumptions, the
radial-velocity expectation can be parameterized by six parameters,
which we choose to be period $P$, projected semi-major axis $\asini$,
a phase $\phi_0$ corresponding to a time of pericenter passage, the
eccentricity $e$, an argument of perihelion $\omega$, and a constant
<<<<<<< HEAD
system barycenter radial velocity $v_0$. The radial velocity $v_r$ at
time $t$ is then given by \citep[see also Eq. 63 in ][]{Murray:2010}
=======
system barycenter radial velocity $v_0$.  The radial velocity $v_r$ at
time $t$ is then given by (see also Eq. 63 in \citealt{Murray:2010})
>>>>>>> 6c7670f8
\begin{equation}
  v_r(t) = v_0 + K\,[\cos(\omega + f) + e\,\cos\omega]
\end{equation}
where $K$ is the velocity semi-amplitude and $f$ is the true anomaly
given by
\begin{align}
  K &= \frac{2\pi\,\asini}{P\,\sqrt{1-e^2}}\\
  \cos f &= \frac{\cos E - e}{1 - e\, \cos E}
\end{align}
and the eccentric anomaly, $E$, must be solved for with the mean
anomaly, $M$,
\begin{align}
  M = \frac{2\pi\, t}{P} - \phi_0\\
  M = E - e\,\sin E.
\end{align}
Of these parameters, four ($P$, $\phi_0$, $e$, $\omega$) are
non-linearly related to the radial-velocity expectation, and two
($\asini$, $v_0$) are linearly related.

Fundamentally, our method is to perform \emph{Simple Monte Carlo} in
the non-linear parameters, and analytically marginalize over the linear
parameters.
The method capitalizes on the following aspects of the problem
structure:
\begin{itemize}
\item There are both linear and non-linear parameters, and we can
  treat them differently; in particular, it is possible to
  analytically marginalize the linear parameters (provided that the
  noise model is pleasant and the prior pdf is conjugate).
\item There is a finite, time-sampling-imposed minimum size or
  resolution---in the period direction---of any features in the
  likelihood function. That is, there cannot be arbitrarily narrow
  modes in the multimodal posterior pdf.
\end{itemize}

Simple Monte Carlo is a method in which the prior pdf is densely
sampled, and then many of the samples are rejected by a
rejection-sampling step that uses the likelihood as the rejection
scalar.
The rejection step works as follows:
\begin{enumerate}
\item For each sample $k$ in the prior pdf sampling there is a
  likelihood value $L_k$ (a probability for the data given the
  parameters, not logarithmic).
\item There is a maximum value $L_{\mathrm{max}}$ that is the largest value of
  $L_k$ found across all of the samples in the entire sampling.
\item For each sample $k$, choose a random number $r_k$ between 0 and
  $L_{\mathrm{max}}$
\item Reject the sample $k$ if $L_k < r_k$.
\end{enumerate}
Note that this algorithm is guaranteed to produce at least one
surviving sample.
Provided that the original sampling of the prior pdf is dense enough,
the samples that survive the rejection step are fair samples from the
posterior pdf.

What are our explicit priors?

\begin{align}
    p(\ln P) &= \mathcal{U}(\ln P_{\rm min}, \ln P_{\rm max})\\
    p(\omega) &= \mathcal{U}(0, 2\pi) ~ [{\rm rad}]\\
    p(\phi_0) &= \mathcal{U}(0, 2\pi) ~ [{\rm rad}]\\
    p(e) &= {\rm Beta}(a, b) = \frac{\Gamma(a+b)}{\Gamma(a) \, \Gamma(b)} \, e^{a-1} \, [1 - e]^{b-1}
\end{align}
where $\mathcal{U}(x_1, x_2)$ is the uniform distribution over the
domain $(x_1, x_2)$ and the prior over eccentricity is the Beta
distribution with $a=0.867$, $b=3.03$ \citep{Kipping:2013}.

What do we do after SMC? Resampling or \emcee.

\section{Experiments and results}

Introduce the \apogee\ data
(\citealt{Majewski:2015,Holtzman:2015,Eisenstein:2011,Alam:2015}), and
our poster-child (\citealt{Troup:2016}).

Show results as a function of $N$.

Show switch-over from SMC to \emcee.

\section{Discussion}

What did we find?

What can this system be used for? Discovery, characterization, and
hierarchial inference.

HOGG The assumption of single companion has the following issues...

Of the assumptions, probably the most severe is the Gaussian noise
with known variance. \textbf{This is wrong, very wrong!} Ideas about
ameliorating this, and what those options would cost us. Advice for
those using the system despite these issues.

\acknowledgements
It is a pleasure to thank
  Ben Weaver (NOAO),
for valuable discussions.
This research was partially supported by [many grants].
This project was started at AstroHackWeek 2016, organized by Kyle
Barbary (UCB) and Phil Marshall (SLAC) at the Berkeley Institute for
Data Science.

The code used in this project is available from
\url{https://github.com/adrn/thejoker} under the MIT open-source
software license. This version of the paper was generated with git
commit \texttt{\githash~(\gitdate)}.

\bibliographystyle{apj}
\bibliography{thejoker}

\end{document}<|MERGE_RESOLUTION|>--- conflicted
+++ resolved
@@ -230,13 +230,8 @@
 which we choose to be period $P$, projected semi-major axis $\asini$,
 a phase $\phi_0$ corresponding to a time of pericenter passage, the
 eccentricity $e$, an argument of perihelion $\omega$, and a constant
-<<<<<<< HEAD
-system barycenter radial velocity $v_0$. The radial velocity $v_r$ at
-time $t$ is then given by \citep[see also Eq. 63 in ][]{Murray:2010}
-=======
 system barycenter radial velocity $v_0$.  The radial velocity $v_r$ at
 time $t$ is then given by (see also Eq. 63 in \citealt{Murray:2010})
->>>>>>> 6c7670f8
 \begin{equation}
   v_r(t) = v_0 + K\,[\cos(\omega + f) + e\,\cos\omega]
 \end{equation}
