--- conflicted
+++ resolved
@@ -188,7 +188,7 @@
 functions with good guarantees of correctness (that is, converged
 samplings that fairly sample the full posterior; but see
 \citealt{brewerrv}).
-Good samplings are essential to the jobs of 
+Good samplings are essential to the jobs of
 delivering correct posterior samplings and reliable probabilistic statements
 about detection and characterization.
 
@@ -402,15 +402,9 @@
 \item $M<M_{\rm min}$ samples survive the rejection, and these samples have a
   root-variance (rms) in the period parameter $P$ that is smaller than $\Delta$
   (i.e. they give no indication of period ambiguity).
-<<<<<<< HEAD
   In this case we assume that the posterior pdf is effectively unimodal, and we
   use the surviving samples (or sample) to initialize a MCMC sampling using the
   \emcee\ package (\citealt{Foreman-Mackey:2013}).
-=======
-  In this case we assume that the posterior pdf is effectively unimodal, and we use the
-  surviving samples (or sample) to initialize a MCMC sampling using the \emcee\
-  package (\citealt{Foreman-Mackey:2013}).
->>>>>>> ad7ea1a1
 \item $M<M_{\rm min}$ samples survive the rejection, and these samples
   span a period range larger than $\Delta$.
   In this case, we iterate the Simple Monte Carlo procedure: We generate new
@@ -898,15 +892,9 @@
 The primary innovation we bring is a separation of the parameters into linear
 and nonlinear subsets, such that the brute force is only required in the
 nonlinear subspace.
-<<<<<<< HEAD
 We further capitalize on the problem structure by identifying effectively
-unimodal and multi-modal posterior pdfs using the minimum possible width of a
-likelihood peak in the period direction, given the time sampling.
-=======
-We further capitalize on the problem structure by identifying effectively unimodal and
-effectively multimodal posterior pdfs using the minimum possible width of a likelihood peak
-in the period direction, given the time sampling.
->>>>>>> ad7ea1a1
+unimodal and effectively multi-modal posterior pdfs using the minimum possible
+width of a likelihood peak in the period direction, given the time sampling.
 
 Our experiments show that \samplername\ can be used for discovery and
 characterization of stellar binaries or exoplanets, even with the presence of
@@ -1019,7 +1007,7 @@
 There is nothing we can do simply here, if we want to maintain the
 trick of treating the linear and non-linear parameters separately.
 To deal with very rare outliers (such that no star would be likely to
-suffer from more than one), one possible modification 
+suffer from more than one), one possible modification
 would be to do all leave-one-out samplings, take the union, and then
 importance sample the results using some ratio of the mixture of
 leave-one-out Gaussian likelihoods to some more realistic likelihood
