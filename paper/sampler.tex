<<<<<<< HEAD
\documentclass[manuscript, letterpaper]{aastex6}

% to-do list
% ----------
% - zeroth draft
% - search for occurrences of HOGG, DWH, APW, DFM, HWR in the text to make sure all issues are addressed.

% style notes
% -----------
% - This file generates by Makefile; don't be typing ``pdflatex'' or some bullshit.
% - Line break between sentences to make the git diffs readable.
% - Simple Monte Carlo gets a capital S to indicate that it is a defined thing.
% - Use \, as a multiply operator.
% - Reserve () for function arguments; use [] or {} for outer shit.
% - Always prior pdf or posterior pdf, never prior or posterior (that's your arse).
% - Use \sectionname not Section, \figname not Figure, \documentname not Article or Paper or paper.

\include{gitstuff}
\include{aastexmods}

% packages
\definecolor{cbblue}{HTML}{3182bd}
\usepackage{microtype}  % ALWAYS!
\usepackage{amsmath}
\hypersetup{backref,breaklinks,colorlinks,urlcolor=cbblue,linkcolor=cbblue,citecolor=black}

% define macros for text
\newcommand{\project}[1]{\textsl{#1}}
\newcommand{\acronym}[1]{{\small{#1}}}
\newcommand{\apogee}{\project{\acronym{APOGEE}}}
\newcommand{\sdssiii}{\project{\acronym{SDSS-III}}}
\newcommand{\samplername}{\project{The~Joker}}
\newcommand{\emcee}{\project{emcee}}
\newcommand{\dr}{\acronym{DR13}}
\newcommand{\documentname}{\textsl{Article}}
\newcommand{\sectionname}{Section}
\newcommand{\figname}{Figure}
\newcommand{\eqname}{Equation}

% define macros for math
\newcommand{\asini}{\ensuremath{a_1\,\sin i}}
\newcommand{\given}{\,|\,}
\newcommand{\dd}{\mathrm{d}}
\newcommand{\transpose}[1]{{#1}^{\mathsf{T}}}
\newcommand{\inv}[1]{{#1}^{-1}}
\newcommand{\msun}{\mathrm{M}_\odot}
\newcommand{\rsun}{\mathrm{R}_\odot}
\newcommand{\kms}{\mathrm{km}~\mathrm{s}^{-1}}
\newcommand{\mps}{\mathrm{m}~\mathrm{s}^{-1}}
\newcommand{\bs}[1]{\boldsymbol{#1}}

% For experiments
\newcounter{expcounter}
\stepcounter{expcounter}

% TODO
\newcommand{\todo}[1]{{\color{red}TODO: #1}}

\begin{document}\sloppy\sloppypar\raggedbottom\frenchspacing % trust me

\title{\samplername: A custom Monte Carlo sampler \\
  for binary-star and exoplanet radial velocity data}
\author{Adrian~M.~Price-Whelan\altaffilmark{\pu,\adrn},
        David~W.~Hogg\altaffilmark{\ccpp,\cds,\mpia,\flatiron},
        Daniel~Foreman-Mackey\altaffilmark{\uw,\sagan},
        Hans-Walter~Rix\altaffilmark{\mpia}
}

% Affiliations
\newcommand{\pu}{1}
\newcommand{\adrn}{2}
\newcommand{\ccpp}{3}
\newcommand{\cds}{4}
\newcommand{\mpia}{5}
\newcommand{\flatiron}{6}
\newcommand{\uw}{7}
\newcommand{\sagan}{8}

\altaffiltext{\pu}{Department of Astrophysical Sciences,
                   Princeton University, Princeton, NJ 08544, USA}
\altaffiltext{\adrn}{To whom correspondence should be addressed:
                     \texttt{adrn@princeton.edu}}
\altaffiltext{\ccpp}{Center for Cosmology and Particle Physics,
                     Department of Physics,
                     New York University, 4 Washington Place,
                     New York, NY 10003, USA}
\altaffiltext{\cds}{Center for Data Science,
                     New York University, 60 Fifth Avenue,
                     New York, NY 10011, USA}
\altaffiltext{\mpia}{Max-Planck-Institut f\"ur Astronomie,
                     K\"onigstuhl 17, D-69117 Heidelberg, Germany}
\altaffiltext{\flatiron}{Simons Center for Data Analysis,
                     Simons Foundation, 160 Fifth Avenue,
                     New York, NY 10010, USA}
\altaffiltext{\uw}{Astronomy Department, University of Washington,
                   Seattle, WA 98195, USA}
\altaffiltext{\sagan}{Sagan Fellow}

\begin{abstract}
% Context
Given sparse or low-quality radial-velocity measurements of a star, there are
often many qualitatively different stellar or exoplanet companion orbit models
that are consistent with the data.
The consequent multimodality of the likelihood function leads to extremely
challenging search, optimization, and MCMC posterior sampling in the space of
orbital parameters.
% Aims
Here we create a custom-built Monte Carlo sampler that can produce a posterior
sampling for orbital parameters given any number of noisy or sparse radial-velocity
measurements~-- even when the likelihood function is poorly behaved.
% Methods
The six standard orbital parameters for a binary system can be split into the four non-linear
parameters (period, eccentricity, argument of pericenter, phase) and two linear
parameters (velocity amplitude and barycenter velocity).
We capitalize on this separability and build a variant of Simple Monte Carlo
sampling: we densely sample the non-linear orbital parameters, and then
perform rejection sampling using a marginalized likelihood, marginalizing out
the linear orbital parameters.
In the case of sparse or uninformative data, the sampling obtained by the Simple
Monte Carlo is generally multimodal and dense.
As the data become more informative, the sampling becomes effectively unimodal but too sparse.
In the unimodal case, we therefore follow the Simple Monte Carlo with standard MCMC to
make the sampling denser.
% Results
The method produces correct samplings in orbital parameters for data sets
that include as few as three noisy velocity epochs.
\samplername\ can therefore be used to (1) verify whether the pdf of the orbit parameters
is effectively unimodal for a given set of data, and (2)
produce proper samplings of multimodal pdfs; these are still highly informative
and can be used in hierarchical modeling
(e.g., population modeling).
We give some examples that show how the posterior probability depends extremely
strongly on the number and time coverage of the observations and their
uncertainties.
\end{abstract}

\keywords{
  binaries: spectroscopic
  ---
  methods: data analysis
  ---
  methods: statistical
  ---
  planets and satellites: fundamental parameters
  ---
  surveys
  ---
  techniques: radial velocities
}

\section{Introduction} \label{sec:intro}

Precise radial-velocity measurements of stars have transformed
astrophysics in the last decades:
They have permitted the discovery of the first planets around other stars,
including especially the unanticipated but common ``hot Jupiters,''
and have been used to discover or confirm hundreds
of planets (for a review, see \citealt{Udry:2007}).
Radial velocity measurements have also been used to find substellar,
degenerate, and black-hole companions to more normal stars, and hold
the promise of delivering the full population statistics for binary
(and trinary) star systems (e.g., \citealt{Raghavan:2010,
Tokovinin:2014,Troup:2016}).

With large stellar spectroscopic surveys operating or under
construction, we expect to have good quality spectra for millions
of stars in the next few years.
Most of these surveys have at least some targets---and many have many
targets---that are observed multiple times (e.g., \citealt{Majewski:2015}).
Whether as primary or secondary goal of their observing
strategies, these surveys can generate discoveries of planetary,
substellar, and stellar companions.
These discoveries, in turn, will feed population inferences, follow-up
programs, and projects to refine precise stellar models.

However, when radial-velocity observations are not designed with
unambiguous detection and discovery in mind, usually there are
multiple possible binary-star (orbit) models that are consistent with any
modest number of radial-velocity measurements that show stellar
acceleration.
That is, a small number of radial velocity measurements---even when the
uncertainties are small---will lead to posterior beliefs about companion
orbits and masses that put substantial plausibility onto multiple
qualitatively different solutions.
This is then reflected in a likelihood function that is highly multi-modal in
the relevant parameter spaces (e.g., Keplerian orbital parameters).
While multi-modal orbit likelihoods may be frustrating when studing individual
systems of particular interest, extensive sets of such likelihoods can
be powerful constraints for hierarchical modelling, inferring e.g. the
charateristics of the binary star, or exoplanet population.

While the problem has of course been recognized for a long time, there
are currently no methods that explore these highly multimodal
functions with good guarantees of correctness (that is, converged
samplings that fairly sample the full posterior; but see
\citealt{Brewer:2015}).
Good samplings are essential to the jobs of
delivering correct posterior samplings and reliable probabilistic statements
about detection and characterization.

Here we present a path to address this problem.
Our approach is to build custom posterior sampling methods that capitalize on
the structure of the binary-star (or star--exoplanet) kinematics to generate
robust samplings also of multiple solutions at manageable computational cost.
In what follows, we use the term ``binary'' for any system with an observed
source (the primary, e.g., a star), whose radial velocity variations are
explained through gravitational two-body interactions with another object (the
companion, e.g., star, exoplanet, stellar remnant); i.e. we restrict our
analysis to single-line spectroscopic binary systems.

The structure of this \documentname\ is as follows:
We lay out our assumptions and implementation approach, and demonstrate that we
have a method that is reliable and essentially always correct under
those assumptions.
We perform experiments with the method to understand its properties and
limitations.
We then discuss the astrophysical applicability and potential of the
method.
We finish by describing the changes we would have to make if we weakened our assumptions, or
if we don't weaken our assumptions but they indeed prove to be far from correct.

\section{Assumptions and method} \label{sec:method}

In order to set up a well-posed problem and build a path to a definite solution,
we make a set of sensible, but non-trivial assumptions about the stellar systems we will use
and observations thereof.
Ultimately, we assume that the radial velocity curve of a single-line
spectroscopic binary system can be specified by six parameters
(\citealt{Kepler:1609}).
Here we adopt a parameterization similar to \citealt{Murray:2010}:
$P$, $e$, $\phi_0$, $\omega$, $K$, and $v_0$, which are the period,
eccentricity, pericenter phase and argument, velocity semi-amplitude, and the
barycenter velocity.
As is well-known, this does not fully specify the binary system itself, because
of the $\sin{i}$ and mass function degeneracies.
To proceed, we assume the following:
\begin{itemize}\itemsep0ex  % <- #yourefired
\item We have measurements of the radial velocity of a
  star, and that the time dependence of the expectation of that radial
  velocity is well described by the gravitational orbit of a pair of
  point masses (the two-body problem). We assume that the uncertainties
  in the observation epochs are negligible, and specified in an inertial frame (for
  example, Solar-System barycentric Julian date).
  We only consider the case of a single-line spectroscopic binary system,
  where we do not have measurements of the (fainter) companion's projected orbit.
\item  Each star has exactly one companion, and that the
  radial-velocity measurements are not contaminated by nor affected by
  any other bodies. Our analysis allows the effective mass of the
  exactly-one companion to go to zero; this encompasses the case of no companion .
\item The noise contributions to individual radial-velocity measurements are
  well described as draws from zero-mean normal (Gaussian) distributions with
  correctly known variances convolved with a zero-mean normal distribution with
  an additional ``jitter'' variance, $s^2$. We assume that there are no outliers
  beyond this flexible noise model.
\item We can put particular, fairly sensible but not highly restrictive,
  prior pdfs on all the orbital parameters, as we
  describe below.
\end{itemize}
Each of these assumptions could be challenged: in particular we expect some stars
to have additional companions, and we expect there to be outliers and
unaccounted sources of noise.
We will return to these assumptions, and the consequences of relaxing them, in
\sectionname~\ref{sec:discussion}.

The radial velocity $v$ at time $t$ is then given by (see also \eqname~63 in
\citealt{Murray:2010})
\begin{equation}
  v(t;\bs{\theta}) = v_0 + K\,[\cos(\omega + f) + e\,\cos\omega]
\end{equation}
where the $\bs{\theta}$ represents the free parameters, $f$ is the true anomaly
given by
\begin{equation}
  \cos f = \frac{\cos E - e}{1 - e\, \cos E}
\end{equation}
and the eccentric anomaly, $E$, must be solved for with the mean
anomaly, $M$,
\begin{align}
  M &= \frac{2\pi\, t}{P} - \phi_0\\
  M &= E - e\,\sin E \quad .
\end{align}
Of these parameters, four ($P$, $e$, $\omega$, $\phi_0$) are non-linearly
related to the radial-velocity expectation, and two ($K$, $v_0$) are
linearly related.
We additionally allow the the radial velocity curve of any star has an overall
jitter, $s^2$, to vary to partially account for
imperfect knowledge of the radial velocity uncertainties and any intrinsic
radial-velocity scatter; the jitter must also be treated as a non-linear
parameter.

With such a parameterization, the problem is then to construct the posterior pdf
for these seven parameters, accounting for the fact that this pdf
may have very complex, multi-modal structure.
Fundamentally, the method we describe and demonstrate here is
\emph{Simple Monte Carlo} in the non-linear parameters, but with analytic
marginalization over the two linear parameters.
The method capitalizes on the unique problem structure:
\begin{itemize}\itemsep0ex
\item There are both linear and non-linear parameters, and we can
  treat them differently; in particular, it is possible to
  analytically marginalize out the linear parameters (provided that the
  noise model is well-behaved and the prior pdf is conjugate).
\item There is a finite, time-sampling-imposed minimum size or
  resolution---in the period---of any features in the
  likelihood function. That is, there cannot be arbitrarily narrow
  modes in the multimodal posterior pdf.
\end{itemize}

The method we refer to as Simple Monte Carlo is a specific case of
rejection-sampling (\citealt{VonNeumann:1951}) in which we densely sample from
the prior probability density function (prior pdf) and use the likelihood
evaluated at these samples as the rejection scalar.
In detail, the rejection step works as follows:
\begin{enumerate}\itemsep0ex
\item For each sample $j$ in the prior pdf sampling of the four non-linear
  parameters, there is a (linear, not logarithmic) likelihood value $L_j$ (a
  probability for the data given the parameters).
\item There is a maximum value $L_{\rm max}$ that is the largest value of
  $L_j$ found across all of the samples in the prior sampling.
\item For each sample $j$, choose a random number $r_j$ between 0 and
  $L_{\rm max}$
\item Reject the sample $j$ if $L_j < r_j$.
\item The number of samples that survive the rejection is (hereafter) $M$.
\end{enumerate}
Note that this algorithm is guaranteed to produce at least one
surviving sample; of course if only one sample survives (or any very
small number), the sampling is not guaranteed to be fair.
That said, if the original sampling of the prior pdf is dense enough
that many survive the rejection step, the surviving samples do, by construction,
constitute a fair, uncorrelated sampling from the posterior pdf.

Our prior pdf in the non-linear parameters is very straightforward:
\begin{align}
    p(\ln P) &= \mathcal{U}(\ln P_{\rm min}, \ln P_{\rm max})\\
    p(e) &= {\rm Beta}(a, b) = \frac{\Gamma(a+b)}{\Gamma(a) \, \Gamma(b)} \, e^{a-1} \, [1 - e]^{b-1}\\
    p(\omega) &= \mathcal{U}(0, 2\pi) ~ [{\rm rad}]\\
    p(\phi_0) &= \mathcal{U}(0, 2\pi) ~ [{\rm rad}]\\
    p(\ln s^2) &= \mathcal{N}(\mu_s, \sigma^2_s)
\end{align}
where $\mathcal{U}(x_1, x_2)$ is the uniform distribution over the domain $(x_1,
x_2)$, $\mathcal{N}(\mu, \sigma^2)$ is the normal distribution with mean $\mu$
and variance $\sigma^2$, and the prior pdf over eccentricity is the Beta
distribution with $a=0.867$, $b=3.03$ \citep{Kipping:2013}.

In \sectionname~\ref{sec:experiments} or in the subsections specific to the
different experiments we specify the values for hyperparameters $P_{\rm min}$,
$P_{\rm max}$, $\mu_s$, and $\sigma^2_s$.
In practice, the choice of $\mu_s$ and $\sigma^2_s$ can be tuned appropriately
depending on knowledge about intrinsic variability of the source or suspicions
about the reported uncertainties.
We sample the prior pdf directly and explicitly with standard
\project{numpy.random} calls (\citealt{Van-der-Walt:2011}).
In practice, we are usually required to take around $J=2^{28}$ samples (indeed,
a quarter billion samples) from the prior-pdf to produce sufficient final
samplings; in each experiment below, we state  the total number of prior samples
generated and the number of surviving samples.

The unmarginalized likelihood function $L$ is
\begin{equation}
\ln L = -\frac{1}{2}\,\sum_{n=1}^N \left[\frac{[v_n - v(t_n;\bs{\theta})]^2}{\sigma_n^2 + s^2}
 +\ln \left(2\pi\,[\sigma_n^2 + s^2]\right) \right]
\end{equation}
where $n$ indexes the individual data points $v_n$, $v(t)$ is the radial
velocity prediction at time $t$ given the orbital parameters $\bs{\theta}$, the
data-point times are the $t_n$, and $\sigma_n^2$ is the Gaussian noise variance
for data point $n$.
Note that the form of this likelihood function is fully specified by the
assumptions, given above.

We rejection-sample, however, using a marginalized likelihood, where we
analytically marginalize out the linear parameters ($K$, $v_0$).
We construct a $N \times 2$ design matrix consisting of a column of unit-$[K]$
predictions (given the non-linear parameters) and a column of ones.
We perform standard linear least-square fitting with this design
matrix to obtain the best-fit values for the two linear parameters,
and the standard $2\times 2$ linear-fitting covariance matrix $C_j$ for their
uncertainties.
With these, we can construct---for each prior sample---the marginalized
likelihood $Q_j$
\begin{equation}
\ln Q_j = -\frac{1}{2}\,\sum_{n=1}^N \left[\frac{[v_n - v(t_n;\bs{\theta})]^2}{\sigma_n^2 + s^2}
 +\ln \left(2\pi\,[\sigma_n^2 + s^2]\right) \right] -\frac{1}{2}\,\ln ||2\pi\,C_j||
\end{equation}
where the prediction $v(t_n;\bs{\theta}_j)$ is taken at the best-fit values of
the linear parameters given sample $j$ of the non-linear parameters, and the
log-determinant term ($\ln ||C_j||$) accounts for the volume in the
marginalization integral.
The marginalization assumes that the prior pdfs on the linear parameters
are very broad and Gaussian---or
at least very flat over the range of relevance---and that they do not depend
on the nonlinear parameters in any way (which is a substantial restriction;
see \sectionname~\ref{sec:discussion}).
These $Q_j$ are used in the rejection sampling algorithm described above
as Simple Monte Carlo.

There are three possible outcomes of this rejection sampling, based on two
thresholds:
We set a minimum number of samples $M_{\rm min}=128$.
We also set a period resolution $\Delta = [4\,P^2] / [2\pi\,T]$, (with
$P$ set to the median period across the surviving samples and $T$ set to
the epoch span of the data).
This $\Delta$ is an expansion of the period resolution expected from an
information-theory (sampling theorems) perspective:
for a periodic signal with period $P$ observed over a window with size $T$,
peaks in the Fourier transform of the time series cannot [...] -- Nyquist argument??
\todo{~HWR: this previous sentence sounds cool; what does it mean? i.e. pls. rephrase,
including an operative instruction how to set $\Delta$.}.
The three possible outcomes are:
\begin{itemize}\itemsep0ex
\item $M\geq M_{\rm min}$ samples survive the rejection.
  In this case, we are done.
\item $M<M_{\rm min}$ samples survive the rejection, and these samples have a
  root-variance (rms) in the period parameter $P$ that is smaller than $\Delta$
  (i.e. they give no indication of period ambiguity).
  In this case we assume that the posterior pdf is effectively unimodal, and we
  use the surviving samples (or sample) to initialize a MCMC sampling using the
  \emcee\ package (\citealt{Foreman-Mackey:2013}).
\item $M<M_{\rm min}$ samples survive the rejection, and these samples
  span a period range larger than $\Delta$.
  In this case, we iterate the Simple Monte Carlo procedure: We generate new
  prior-pdf samplings and rejection sample until the number of surviving samples
  is larger than $M_{\rm min}$.
  This is expensive.
\end{itemize}
When we trigger the intialization and operation of \emcee, we do the following:
\begin{enumerate}\itemsep0ex
\item Randomly generate $M_{\rm min}$ sets of parameters $\bs{\theta}_m$
  (linear and nonlinear parameters) in a small, Gaussian ball around
  the highest-$Q_j$ sample from the Simple Monte Carlo.
\item Run \emcee\ on this ensemble (with $M_{\rm min}$ walkers) for $2^{16}$
  steps.
\item Take the final state of the $M_{\rm min}$-element ensemble as a
  fair sampling of the posterior pdf.
\end{enumerate}
This procedure ensures that no matter what path we take, we end up with
at least $M_{\rm min}$ samples from the posterior for any input data.

Within the initial assumptions, this procedure almost inevitably results in a
correct sampling of the parameter {\it pdf}. This is ensured by the density of the
prior sampling in the nonlinear parameters, and also borne out in the numerical experiments
in the following \sectionname.

\section{Experiments and results} \label{sec:experiments}

In what follows, we use (1) simulated data with known properties and (2) actual
spectroscopic data from Data Release 13 (DR13;
\citealt{SDSS-Collaboration:2016}) of the Apache Point Obsevatory Galactic
Evolution Experiment (\apogee; \citealt{Majewski:2015}) in a series of
experiments that demonstrate the reliability and utility of \samplername.
\apogee\ is one of the four sub-surveys of the Sloan Digital Sky Survey-III
(SDSS-III; \citealt{Eisenstein:2011}) and utilized a new infrared spectrograph
to obtain moderate-resolution, H-band spectra for over 160,000 stars throughout
the Galaxy.
From these spectra, high-precision radial velocities, chemical abundances, and
stellar parameters have been derived and released as a part of DR13
(\citealt{Holtzman:2015,Nidever:2015}).

As a part of the observing strategy of \apogee, most stars are observed
multiple times and binned by day into ``visit'' spectra.
Though a typical star is only observed a few times, (1) at least one pair of
visits are separated by one month or longer, and (2) thousands of stars have
been observed more than 10 times (for a more detailed look at the cadence and
number of visits for \apogee\ stars, see \figname~1 in \citealt{Troup:2016}).
Radial velocities (and stellar parameters) are derived for each of the visit
spectra, affording a sparse and sporadic time-domain sampling of the radial
velocity variations of most stars in the survey.
This time-domain information was recently used to identify a sample of
candidate stellar and substellar companions to \apogee\ stars
(\citealt{Troup:2016}).

This search was conducted after data quality and data \emph{quantity} cuts that
were designed to keep the number of data points larger than the number of
parameters in the model.
In their case, the model parameters are six Keplerian orbital parameters plus a
long-term (linear) velocity trend (seven in total).
Under this criterion, stars with fewer than eight visits were eliminated from further
consideration, leaving $\approx$15,000 stars.
For each of the remaining stars, the radial velocity curves were searched for
significant periods, which were then used to initialize $\chi^2$ fits of a
Keplerian orbit using a custom least-squares fitter (\acronym{MPRVFIT};
\citealt{De-Lee:2013}).
In cases where multiple significant periods were found, the parameters obtained
from the fit with the best modified $\chi^2$ value were retained (modulo a
number of other considerations described in \sectionname~3.3.4 of
\citealt{Troup:2016}).

The complexity of this pipeline and logic needed to identify a single optimal
set of orbital parameters from a set of solutions highlights the fact that the
likelihood function for a Keplerian orbit model is generically multi-modal.
When there are few data points or poor phase coverage this is especially true.
While useful for searching for new candidate binaries, such a pipeline does not
easily fit within hierarchical probabilistic modeling of the population of
companions.

\subsection{Experiment~\arabic{expcounter}: Validation with simulated data}
\label{sec:validation}
\stepcounter{expcounter}

As a first demonstration, we generate fake radial velocity observations (with
uncertainties) that are consistent with our assumptions
(\sectionname~\ref{sec:method}), then sample from the posterior pdf over orbital
parameters with \samplername.
The eccentricity, period, and velocity semi-amplitude are chosen to be broadly
consistent with the typical sub-stellar companion found in recent analysis of
the \apogee\ data (\citealt{Troup:2016}), the angle parameters ($\omega$,
$\phi_0$) are sampled from a uniform distribution, and the barycenter velocity
is drawn from a zero-mean Gaussian with variance $\sigma^2 = (30~\kms)^2$.
The values of the parameters used for the simulated data (e.g., the truth) are:
$P = 103.71~{\rm day}$, $e = 0.313$, $\omega = 68.95^\circ$,
$\phi_0 = 223.96^\circ$, $K = 8.134~\kms$, $v_0 = 42.98~\kms$.
We uniformly sample five observation epochs over the interval $(0,1095)~{\rm day}$
imagining a 3-year survey with no observing strategy and arbitrarily set the
survey start date (in barycentric MJD) to be 55555.
The radial velocity measurement uncertainties are drawn from a uniform
distribution over the interval $(0.1, 0.2)~\kms$, motivated by current \apogee\
radial velocity uncertainties.

We perform two samplings as a validation of \samplername:
(a) we fix the jitter parameter $s^2 = 0$, i.e. we assume the uncertainties are
known perfectly and there is no intrinsic scatter, and (b) we sample over the
jitter parameter as well, setting $(\mu_s,\sigma^2_s) = (0,8)$ (note that these
are dimensionless because they set the scale of a Gaussian in $\ln s^2$).
We start by generating $J=2^{28}$ prior samples over the nonlinear parameters
with a period domain of $(P_{\rm min}, P_{\rm max}) = (16, 8192)~{\rm day}$ (see
\sectionname~\ref{sec:method}) and use these same prior samples for both runs.
For (a), 678 samples pass our rejection sampling step, and for (b), 580 samples
survive.

\figname~\ref{fig:validation-rv} shows the simulated data (black points) along with
the true orbit (dashed, green line) and orbits computed from samples from the
posterior pdf (grey lines) for the sampling with fixed jitter (top panel) and
the sampling including jitter as a non-linear parameter (bottom panel).
Because we use the same prior samples in each, these look almost identical.
\figname s~\ref{fig:validation-corner-a}--\ref{fig:validation-corner-b} show all
projections of the posterior samples (grey points) and the true, input
parameters (green lines and markers) for the case with fixed jitter and the case
where jitter is treated as a free parameter.
The surviving samples in each case look very similar, as expected.
The typical uncertainties for these simulated data are $\sigma_v \approx
0.15~\kms$; for values of $\ln s \lesssim 3$ (where most are concentrated), this
extra jitter is negligible compared to the uncertainties.
Note that samples above $\ln s \approx 5$ are mostly rejected, indicating that,
as constructed, the uncertainties are purely Gaussian and known.

In both cases, the modes in period-space are narrow with a variety of
separations, as can be seen in the radial-velocity curves plotted in the top
panel.
For small numbers of observations with poor phase-coverage, the posterior pdf
over orbital parameters is extremely complex and structured, but we are still
able to generate samples using \samplername\ that capture the complexity.
It is obvious that these multimodal samples are essentially useless when
trying to understand one particular system at hand. Yet, they rule out almost
all of the parameter space encompassed by the prior distribution:
even a few radial velocity measurements are manifestly very informative.

\begin{figure*}[p]
\begin{center}
\includegraphics[width=\textwidth]{figures/validation-rv-curves.pdf}
\end{center}
\caption{%
In both panels, black points show five simulated radial velocity measurements, plotted
against Barycentric Modified Julian Date (BMJD) of the observations. The dashed
green line shows the true, input orbit from which the radial velocity measurements
were drawn.
Uncertainties on the data points are much smaller than the marker size.
Grey curves show orbits computed from 128 samples from, in the top panel, the
posterior pdf with the jitter held fixed at $s^2 = 0$ and, in the bottom panel,
the posterior pdf including jitter as a free parameter.
Using \samplername\ several qualitatively different orbital solutions are found over a range of
eccentricities and periods for each case, including the correct orbit.
This is simply a validation of the method.
\label{fig:validation-rv}}
\end{figure*}

\begin{figure*}[p]
\begin{center}
\includegraphics[width=\textwidth]{figures/validation-corner-a.pdf}
\end{center}
\caption{%
Projections of the 678 surviving posterior samples when considering the five velocity measurements from
Fig.\ref{fig:validation-rv} with fixed jitter (grey
points).
The values used to generate the input orbit are shown as green cross-hairs.
\label{fig:validation-corner-a}}
\end{figure*}

\begin{figure*}[p]
\begin{center}
\includegraphics[width=\textwidth]{figures/validation-corner-b.pdf}
\end{center}
\caption{%
Same as \figname~\ref{fig:validation-corner-a} but for the 580 surviving posterior
samples when also sampling over an unknown jitter parameter, $s^2$.
\label{fig:validation-corner-b}}
\end{figure*}

\subsection{Experiment~\arabic{expcounter}: Underestimated uncertainties}
\label{sec:undunc}
\stepcounter{expcounter}
Besides the number and spacing of the observation epochs, the
precision of the individual radial velocity measurements matters.
Less precise data, compared to the radial velocity amplitude,
will admit more qualitatively different orbital solutions.
The structure and complexity of the posterior pdf (at fixed jitter) will
therefore depend strongly on knowing the measurement uncertainties and
the instrinsic velocity variability of the system.
We illustrate this using another simulated radial velocity curve with
lower signal-to-noise. And we show that for underestimated uncertainties,
the posterior pdf over orbital parameters can look well-constrained, but may be
discrepant with the true orbital parameters.
Finally, we show that by simultaneously sampling over an unknown extra variance in
the data (the jitter), we can account for additional, unaccounted sources of noise.

For this experiment, we use the following parameter values to generate the
simulated data: $P = 103.71~{\rm day}$, $e = 0.313$, $\omega = 250.73^\circ$,
$\phi_0 = 103.01^\circ$, $K = 1.134~\kms$, $v_0 = 8.489~\kms$.
We again uniformly sample five observation epochs over the interval $(0,1095)~{\rm
day}$ and use radial velocity measurement uncertainties drawn from a uniform
distribution over the interval $(0.1, 0.2)~\kms$ (the median true uncertainty is
$\ln \left(\frac{\sigma_v}{\mps}\right) \approx 5$).

When running \samplername\ for this experiment, we consider three cases:
(a) the uncertainties are (correctly) known and jitter is fixed and ignored ($s^2=0$), (b)
the uncertainties are underestimated by a factor of 8 and jitter is fixed and
ignored ($s^2=0$), and (c) the uncertainties are underestimated by a factor of 8
and we treat the jitter as a free parameter.
For each case, we again generate $2^{28}$ prior samples over the nonlinear
parameters with a period domain of $(P_{\rm min}, P_{\rm max}) = (16, 8192)~{\rm
day}$ and re-use these prior samples for each case.
In case (c), we generate samples in the jitter by setting
$(\mu_s,\sigma^2_s) = (10,1)$---here we are assuming that we have some suspicion
about the true magnitude of the uncertainties.

\figname~\ref{fig:undunc-rv} shows the simulated data and presumed uncertainties (black
points), the true orbit (dashed, green line), and orbits computed from samples
from the posterior pdf (grey lines) for the three different samplings.
In all cases, a wide variety of orbit solutions is permitted by the data. But
note that far fewer modes are present in the middle panel (case (b)), when the
uncertainties are underestimated.
\figname s~\ref{fig:undunc-corner-a}--\ref{fig:undunc-corner-c} show the
corresponding corner plots of the parameter pdf's for these three cases.
For this data set, when the uncertainties are correctly known, the posterior pdf is highly
multi-modal (case (a)).
When the uncertainties are underestimated, the posterior pdf has fewer modes,
but the true orbital parameters do not appear consistent with any of the
strongest modes (case (b)).
When the uncertainties are (severely) underestimated but the jitter is allowed to vary
(case (c)), the model prefers solutions with a finite jitter comparable to the
input true uncertainties ($\ln \left(\frac{\sigma_v}{\mps}\right) \approx 5$).
We have therefore shown that \samplername\ is useful even when uncertainties are
underestimated or the intrinsic velocity variability of a system is unknown.

\begin{figure*}[p]
\begin{center}
\includegraphics[width=\textwidth]{figures/undunc-rv-curves.pdf}
\end{center}
\caption{%
Same as \figname~\ref{fig:validation-rv} but for the three cases in this experiment:
(a) known uncertainties and jitter fixed to $s^2 = 0$, (b) underestimated
uncertainties and jitter fixed to $s^2 = 0$, (c) underestimated uncertainties
and jitter allowed to vary.
\label{fig:undunc-rv}}
\end{figure*}

\begin{figure*}[p]
\begin{center}
\includegraphics[width=\textwidth]{figures/undunc-corner-a.pdf}
\end{center}
\caption{%
Same as \figname~\ref{fig:validation-corner-a} but for case (a) in Experiment 2, where the
uncertainties are known and jitter is fixed to $s^2 = 0$.
46330 samples survive the rejection step.
Henceforth we will drop the angular parameters $\omega$ and $\phi_0$ from the
corner plots to conserve space.
\label{fig:undunc-corner-a}}
\end{figure*}

\begin{figure*}[p]
\begin{center}
\includegraphics[width=\textwidth]{figures/undunc-corner-b.pdf}
\end{center}
\caption{%
Same as \figname~\ref{fig:undunc-corner-a} but for case (b) in Experiment 2, where the
uncertainties are underestimated by a factor of 8 and jitter is fixed to
$s^2 = 0$.
146 samples survive the rejection step.
\label{fig:undunc-corner-b}}
\end{figure*}

\begin{figure*}[p]
\begin{center}
\includegraphics[width=\textwidth]{figures/undunc-corner-c.pdf}
\end{center}
\caption{%
Same as \figname~\ref{fig:undunc-corner-a} but for case (c) in Experiment 2, where the
uncertainties are underestimated by a factor of 8 and the jitter is sampled as
a non-linear parameter.
1323 samples survive the rejection step.
\label{fig:undunc-corner-c}}
\end{figure*}

\subsection{Experiment~\arabic{expcounter}: Varying the number of data points}
\label{sec:numpts}
\stepcounter{expcounter}

When the phase coverage of the radial velocity observations is good and the
number of observation epochs is large, the posterior pdf over orbital parameters effectively
become unimodal.
Under these conditions, \samplername\ is of course a very inefficient sampler for this
problem and will return very few samples (as few as one).
As we have seen in the previous experiments, when the number of data points is
small or the uncertainties are large, the posterior pdf is generally
multi-modal.
In this experiment we explore the dependence of the poterior pdf's complexity on the number
of observation epochs by generating radial velocity curves with initially 11 epochs.
After running \samplername\ with the full 11 observations, we successively
remove 2 data points and re-run the sampling until we are left with three
observations epochs as input data (a total of five consecutive runs).

Specifically, we again generate $2^{28}$ prior samples over the nonlinear
parameters with a period domain of $(P_{\rm min}, P_{\rm max}) = (16, 8192)~{\rm
day}$ and re-use these prior samples for each sub-sampling of the data.
We fix the jitter to $s^2 = 0$ and assume that the uncertainties are known.
\figname s~\ref{fig:numpts-rv} shows the simulated data and orbits computed from
posterior samplings.
Starting from the top of \figname~\ref{fig:numpts-rv} with the full set of 11
data points, each panel below has two epochs fewer than the previous.
The data used for the pdf sampling shown in a given panel are plotted as black
circles and the number of data points used in each panel, $N$, are indicated.
As described in \sectionname~\ref{sec:method}, when the number of surviving
samples $M < M_{\rm min}=128$ after rejection sampling, we either (1) initialize
\emcee\ using the remaining sample(s) if the periods of the surviving sample(s)
are sufficiently close, or (2) re-run \samplername\ with a new set of prior
samples until we have at least $M_{\rm min}$ samples from the posterior pdf.
In all panels, 128 orbits computed from the posterior samples are shown.

The structure in the posterior samples in one projection of the posterior pdf
(period and excentricity) is
shown in the right panels of \figname~\ref{fig:numpts-rv}.
For the cases with nine and 11 data points, the posterior pdf appears to be
uni-modal.
Multiple modes first appear when $N=7$ and the posterior pdf become more
structured in further sub-samplings of the data until ultimately forming a
harmonic series of modes in the final case of $N=3$.
It is worth emphasizing that even for the case with 3 data points, $<1\%$ of the
prior samples pass the rejection step:
even 3 radial velocity observations are informative!

\begin{figure*}[p]
\begin{center}
\includegraphics[width=\textwidth]{figures/numpts-rv-curves.pdf}
\end{center}
\caption{%
{\sl Left panels}: Analogous to the top panel of \figname~\ref{fig:validation-rv}, black
points show \apogee\ radial velocity measurements used to generate samples from
the posterior pdf over orbital parameters sub-sampled from the full set of
simulated data.
Grey curves show orbits corresponding to 128 samples from the posterior pdf, either
from using \samplername, or, if \samplername\ returns few samples in a small
range, from switching to \emcee\ to continue sampling until 128 samples are
returned.
The number of data points, $N$, and the number of samples that pass the
rejection sampling in the first step of \samplername, $M$, are shown on each
panel.
Note that two of the (randomly chosen) observation times are so close that the
markers overlap, so counting the number of data points appears inconsistent with
the reported number.
{\sl Right panels}: A single projection of the posterior samples in each case
showing the log-period, $\ln P$, and eccentricity, $e$.
The structure of the posterior pdf when the number of data points is small is
highly complex but still much more compact than our prior beliefs.
\label{fig:numpts-rv}}
\end{figure*}

\subsection{Experiment~\arabic{expcounter}: Real data for a known binary}
\label{sec:apogee}
\stepcounter{expcounter}

For a more realistic application of \samplername, we choose an \apogee\ target
with a previously identified companion (2M00110648+6609349) but with few radial
velocity measurements (\citealt{Troup:2016}).
\figname~\ref{fig:apogee-rv} shows radial velocity data for the star (black
points). %\footnote{We don't plot the best-fit orbit from
%\citealt{Troup:2016} because the parameter values reported in their work do not
%produce Keplerian orbits that look like reasonable fits to the data.}
Similar to Experiment 1, these data are sparse and have poor phase coverage.
However, this epoch sampling is quite different and is representative of realistic
survey design choices.

We again generate $2^{28}$ prior samples over the nonlinear parameters with a
period domain of $(P_{\rm min}, P_{\rm max}) = (16, 8192)~{\rm day}$ and with
$(\mu_s,\sigma^2_s) = (10.5,1)$, of which 22,313 samples pass our rejection
sampling step.
Over-plotted as grey lines on \figname~\ref{fig:apogee-rv} are 256 orbits
computed from these samples.
Already from visualizing these orbits, it becomes clear that there are at least a few
distinct period modes, and a wide variety of eccentricities, represented in the
posterior sampling.

\figname~\ref{fig:apogee-corner} shows projections of all posterior samples in
different parameter combinations.
Here it is clear there are at least three period modes: the dominant mode at $P
\approx 300~{\rm day}$ is broadly consistent (but not coincident) with the previously measured period
(\citealt{Troup:2016}); but other modes are clearly present at shorter periods
with low eccentricity and longer periods with higher eccentricity.
Interestingly, we also find that the model prefers having a finite jitter
around $s \approx 116~\mps$, which would imply that the effective radial velocity
uncertainties might be underestimated by a factor of $\approx 2$.

\begin{figure*}[p]
\begin{center}
\includegraphics[width=\textwidth]{figures/apogee-rv-curves.pdf}
\end{center}
\caption{%
Black points and uncertainties show \apogee\ radial velocity measurements for
the target 2M00110648+6609349.
Grey curves show orbits computed from 256 samples from the posterior pdf
generated with \samplername\ with jitter as a free parameter.
Several qualitatively different orbital solutions are found for this source.
\label{fig:apogee-rv}}
\end{figure*}

\begin{figure*}[p]
\begin{center}
\includegraphics[width=\textwidth]{figures/apogee-corner.pdf}
\end{center}
\caption{%
All projections of the 22,313 surviving posterior samples (grey points)
for 2M00110648+6609349 with
previously found orbital parameter values shown as the blue cross-hairs
(\citealt{Troup:2016}).
\label{fig:apogee-corner}}
\end{figure*}

\subsection{Experiment \arabic{expcounter}: Prospects for observation planning}
\label{sec:obsplan}
\stepcounter{expcounter}

A noticable difference between the $N=5$ and $N=7$ panels in
\figname~\ref{fig:numpts-rv} is that the posterior pdf collapses significantly
between these cases (from $\gtrsim$20 period modes to 3):
This implies that the two added observations are extremely informative.
% However, there is nothing inherently special about these particular choices for
% the number of observations. TODO: respond to Rix's note about Troup
Inverting this idea, it also suggests that we can use \samplername\ to (1)
predict the observation time that maximally collapses the posterior pdf for a
previously measured source, and (2) for an expected population of sources, we
can identify the optimal sampling pattern to maximize discovery or
characterization of the sources.
We will explore these ideas in detail in future work, but here we simply show
that the timing of subsequent observations can lead to very different
structure in the posterior samples.

We again simulate a data set of four noisy radial velocity measurements, shown
as black points in the top-left panel of \figname~\ref{fig:obsplan-rv}.
Uncertainties were chosen to match the \apogee\ data ($\sigma_v \approx
0.2~\kms$) and are shown as error bars, but they are often comparable to or
smaller than the marker size.
The top-right panel shows posterior samples produced with \samplername\ again in the
space of log-period $\ln P$ and eccentricity $e$.
The three lower rows all have six observation epochs: the same four from the top row,
but now with two additional observations spaced, in phase, by $\frac{\Delta
\phi}{2 \pi} = 0.04$ but with a different starting phase for the new
observations.
As is shown by the right panels, the observation times of the new observations
can greatly effect the compactness of the posterior pdf.
In particular, the placement of the observations in the bottom row of panels
rules out most of the long-period modes from the top panels, \emph{and} many of
the short-period modes, whereas for the middle two cases the new data are not as
informative.

\begin{figure*}[p]
\begin{center}
\includegraphics[width=\textwidth]{figures/obsplan-rv-curves.pdf}
\end{center}
\caption{%
Similar to \figname~\ref{fig:numpts-rv} but now varying the timing of new
simulated observations relative to the data in the top-left panel.
The top row has four simulated observations and all of the rows below the top
row have two additional observations (six) placed at different times but with
fixed spacing in phase.
The number of data points $N$ and number of samples that survive the rejection
sampling $M$ are shown on each panel.
\label{fig:obsplan-rv}}
\end{figure*}

\section{Discussion} \label{sec:discussion}

We have built a Monte Carlo sampler---\samplername---to draw samples from the
full posterior pdf over orbital parameters for single-companion systems,
given a set of multi-epoch, single-line radial velocity measurements.
\samplername\ has important properties that differ from other sampling methods:
(1) It produces fair samplings even when the likelihood (and hence posterior
pdf) is highly multi-modal; (2) the method is based on Simple Monte Carlo,  in
some sense a pure brute-force method, which parallelizes trivially; and (3) the
samplings are guaranteed to be correct under the sensible assumptions presented here,
without the need for convergence or other diagnostic checks.
If the pdf is monomodal, \samplername tells us that the solution is unique.
If the pdf is multi-modal, \samplername captures all relevant different solutions.

Our experiments show that \samplername\ can be used for discovery and
characterization of stellar binaries or exoplanets, even with the presence of
unrecognized or unaccounted noise contributions.


Perhaps the primary innovation \samplername brings is a separation of the parameters into linear
and nonlinear subsets. The brute force sampling is only required in the
nonlinear subspace, aiding computational feasability.
We further capitalize on the problem structure by identifying effectively
unimodal and effectively multi-modal posterior pdfs using the minimum possible
width of a likelihood peak in the period direction, given the time sampling.
{\color{red} HWR: I mentioned this earlier; but the relation of the epoch sampling
to the period width is not clearly, or operationally, stated; or I missed it.}

Interestingly, as we show in \sectionname~\ref{sec:numpts}, even very sparse
samplings of the radial-velocity history of a star provide highly
informative posterior pdfs.  The bottom-right panel in
 \figurename~\ref{fig:numpts-rv} shows a highly
multi-modal posterior pdf. But nonetheless
the vast majority of prior pdf samples have been eliminated, and
only a tiny subset of periods, eccentricities, and amplitudes are
consistent with the data.
These posterior pdfs may look bewilderingly complex, but they can contribute
extremely valuable information to any hierarchical inference, or
provide a very informative prior pdf for further observing campaigns.


Indeed,  \samplername\  can be used to generate inputs for a hierarchical inference.
In previous work (\citealt{Hogg:2010, Foreman-Mackey:2014}) we have shown
that posterior samplings under an interim prior can be importance-sampled
with a hierarchical inference to generate posterior beliefs about the
full population.
These hierarchical inferences are the only population inferences
that properly propagate non-trivial uncertainties at the
individual-system level to the conclusions at the population level.

Consequently,  \samplername\ should also be valuable in
observation planning, or cadence evaluation, or survey strategy:
As \sectionname~\ref{sec:obsplan} shows, \samplername\ could be used to plan the
times of next observations to maximize their expected information content.
That is beyond the scope of this \documentname, but it is not beyond the scope
of our ambitions.


\samplername\ is based on a set of assumptions, itemized in
\sectionname~\ref{sec:method}.
The method delivers provably {\color{red} HWR: I thought a more pragmatic phrasing was in order..}
correct samplings when these specific assumptions hold.
Of course, these specific assumptions do \emph{not} hold sufficiently well!

Astrophysically, we know that a star's radial-velocity history
need not be set entirely by a single companion, with no other perturbers or
sources of radial-velocity signal.
When multiple Keplerian periodic signals are super-imposed in an observed
radial-velocity curve, \samplername\ will typically lock on to one at a time,
leading to ``clusters'' of solutions (which may be multi-modal themselves).
 {\color{red} HWR: Have you actually done such experiments, and written about them in the preceding parts?}
Although the single-companion assumption is a severe assumption, it
is pretty-much required for the method to be tractable.
Of course, in reality, it is likely that many stars reside in higher-order
multiplets.
Sampling over orbital parameters even for two companions, however, is already
intractable as the non-linear parameter space jumps to eight-dimensional, and
(at least) ten-dimensional if there are companion--companion interactions.
This would be absolutely intractable to sample by brute-force Simple
Monte Carlo; our advice would be to switch to some kind of Markov
Chain method that deals as well as possible with multi-modal
posteriors, such as nested sampling (\citealt{Skilling:2004, Brewer:2009}).
This change would be associated with the loss of the simple
convergence criterion that Simple Monte Carlo provides: If lots of
samples survive the rejection step, the posterior has been sampled
fairly!
There is no comparably simple way of determining that any nested
sampling is converged.

That said, there is a simple $N$-body problem that \emph{can} be solved
tractably:
For systems with one short-period companion and $\geq1$ very long-period
companion(s), \samplername\ can be easily extended to include additional linear
parameters that allow long-period velocity trends that are, e.g., polynomial in
time; these additional parameters don't worsen the prior pdf sampling (which
happens over the nonlinear parameters only).
These extra linear parameters could alternatively include extra $v_0$ terms that
come in when, say, the data come from a set of different radial-velocity
programs with different calibrations (as is the case for the recent, impressive
Proxima b discovery; \citealt{Anglada-Escude:2016}).

Although we have argued that our prior pdf sampling is dense enough,it might not
be dense enough if we push to very short periods.
The problem structure assumptions (in \sectionname~\ref{sec:method})
includes the point that, given a finite time span for the data, there
is a finite width to any period peak in the likelihood function.
This finite width is proportional to the period squared, so at very short
periods, it gets very narrow.
Our prior sampling is uniform in the logarithm of period, or the
density of samples in period is proportional to inverse period.
% If we wanted to make sure a minimal prior sampling was always dense
% enough at every period, we should weight it by an additional factor of
% inverse period.
% A change like this could improve the reliability of the method when the data
% are informative, the observations span a long time, and the true
% period is short.
For now \samplername\ simply addresses the prior sampling density issues
by using as many prior samples as it possibly can!


At a crucial practical level, there are no data sets (to our knowledge) with
perfectly Gaussian noise, and even if there were, the noise variances
could never be perfectly known. Here, introducing the jitter as an explicit fitting parameter
should mitigate. Nonetheless, presuming we understand the noise properties,
may still be the most problematic  assumption made by
\samplername :
Essentially all data sets show occasional outliers (catastrophic errors).
There is nothing we can do simply here, if we want to capitalize on treating the
linear and non-linear parameters separately.
To deal with very rare outliers (such that no star would be likely to suffer
from more than one), one possible modification would be to do all leave-one-out
samplings, take the union, and then importance sample the results using some
ratio of the mixture of leave-one-out Gaussian likelihoods to some more
realistic likelihood that involves an outlier model (as, for example, we suggest
in \cite{Hogg:2010a}).
Such a modification to the method is beyond the scope of this
\documentname\, but (once again) not beyond the scope of our ambitions.

\acknowledgements
This project was started at AstroHackWeek 2016, organized by Kyle
Barbary (UCB) and Phil Marshall (SLAC) at the Berkeley Institute for
Data Science.
It is a pleasure to thank
  Megan Bedell (Chicago),
  Will Farr (Birmingham),
  Ben Weaver (NOAO),
  Josh Winn (Princeton),
  and the participants at AstroHackWeek 2016
for valuable discussions.

This research was partially supported by
  the \acronym{NSF} (grants \acronym{IIS-1124794}, \acronym{AST-1312863}, \acronym{AST-1517237}),
  \acronym{NASA} (grant \acronym{NNX12AI50G}),
  and the Moore-Sloan Data Science Environment at \acronym{NYU}.
The data analysis presented in this article was partially performed on
computational resources supported by the Princeton Institute for Computational
Science and Engineering (PICSciE) and the Office of Information Technology's
High Performance Computing Center and Visualization Laboratory at Princeton
University.
This work additionally used the Extreme Science and Engineering Discovery
Environment \citep[XSEDE;][]{Towns:2014}, which is supported by National
Science Foundation grant number ACI-1053575.

This project made use of \sdssiii\ data. Funding for \sdssiii\ has been
provided by the Alfred P. Sloan Foundation, the Participating Institutions, the
National Science Foundation, and the \acronym{U.S.} Department of Energy Office
of Science. The \sdssiii\ web site is \url{http://www.sdss3.org/}.

\sdssiii\ is managed by the Astrophysical Research Consortium for the
Participating Institutions of the \sdssiii\ Collaboration including the
University of Arizona, the Brazilian Participation Group, Brookhaven National
Laboratory, Carnegie Mellon University, University of Florida, the French
Participation Group, the German Participation Group, Harvard University, the
Instituto de Astrofisica de Canarias, the Michigan State/Notre
Dame/\acronym{JINA} Participation Group, Johns Hopkins University, Lawrence
Berkeley National Laboratory, Max Planck Institute for Astrophysics, Max Planck
Institute for Extraterrestrial Physics, New Mexico State University, New York
University, Ohio State University, Pennsylvania State University, University of
Portsmouth, Princeton University, the Spanish Participation Group, University
of Tokyo, University of Utah, Vanderbilt University, University of Virginia,
University of Washington, and Yale University.

\software{The code used in this project is available from
\url{https://github.com/adrn/thejoker} under the MIT open-source software
license. This version was generated at git commit
\texttt{\githash\,(\gitdate)}.
This research additionally utilized:
    \texttt{Astropy} (\citealt{Astropy-Collaboration:2013}),
    \texttt{emcee} (\citealt{Foreman-Mackey:2013}),
    \texttt{IPython} (\citealt{Perez:2007}),
    \texttt{matplotlib} (\citealt{Hunter:2007}),
    and \texttt{numpy} (\citealt{Van-der-Walt:2011}).}

\facility{\sdssiii, \apogee}

\bibliographystyle{aasjournal}
\bibliography{thejoker}

\end{document}
=======
\documentclass[manuscript, letterpaper]{aastex6}

% to-do list
% ----------
% - search for occurrences of HOGG, DWH, APW, DFM, HWR in the text to make sure all issues are addressed.

% style notes
% -----------
% - This file generates by Makefile; don't be typing ``pdflatex'' or some bullshit.
% - Line break between sentences to make the git diffs readable.
% - Simple Monte Carlo gets a capital S to indicate that it is a defined thing.
% - Use \, as a multiply operator.
% - Reserve () for function arguments; use [] or {} for outer shit.
% - Always prior pdf or posterior pdf, never prior or posterior (that's your arse).
% - Use \sectionname not Section, \figname not Figure, \documentname not Article or Paper or paper.

\include{gitstuff}
\include{aastexmods}

% packages
\definecolor{cbblue}{HTML}{3182bd}
\usepackage{microtype}  % ALWAYS!
\usepackage{amsmath}
\hypersetup{backref,breaklinks,colorlinks,urlcolor=cbblue,linkcolor=cbblue,citecolor=black}

% define macros for text
\newcommand{\project}[1]{\textsl{#1}}
\newcommand{\acronym}[1]{{\small{#1}}}
\newcommand{\apogee}{\project{\acronym{APOGEE}}}
\newcommand{\sdssiii}{\project{\acronym{SDSS-III}}}
\newcommand{\samplername}{\project{The~Joker}}
\newcommand{\emcee}{\project{emcee}}
\newcommand{\dr}{\acronym{DR13}}
\newcommand{\documentname}{\textsl{Article}}
\newcommand{\sectionname}{Section}
\newcommand{\figname}{Figure}
\newcommand{\eqname}{Equation}

% define macros for math
\newcommand{\asini}{\ensuremath{a_1\,\sin i}}
\newcommand{\given}{\,|\,}
\newcommand{\dd}{\mathrm{d}}
\newcommand{\transpose}[1]{{#1}^{\mathsf{T}}}
\newcommand{\inv}[1]{{#1}^{-1}}
\newcommand{\msun}{\mathrm{M}_\odot}
\newcommand{\rsun}{\mathrm{R}_\odot}
\newcommand{\kms}{\mathrm{km}~\mathrm{s}^{-1}}
\newcommand{\mps}{\mathrm{m}~\mathrm{s}^{-1}}
\newcommand{\bs}[1]{\boldsymbol{#1}}

% For experiments
\newcounter{expcounter}
\stepcounter{expcounter}

% TODO
\newcommand{\todo}[1]{{\color{red}TODO: #1}}

\begin{document}\sloppy\sloppypar\raggedbottom\frenchspacing % trust me

\title{\samplername: A custom Monte Carlo sampler \\
  for binary-star and exoplanet radial velocity data}
\author{Adrian~M.~Price-Whelan\altaffilmark{\pu,\adrn},
        David~W.~Hogg\altaffilmark{\ccpp,\cds,\mpia,\flatiron},
        Daniel~Foreman-Mackey\altaffilmark{\uw,\sagan},
        Hans-Walter~Rix\altaffilmark{\mpia}
}

% Affiliations
\newcommand{\pu}{1}
\newcommand{\adrn}{2}
\newcommand{\ccpp}{3}
\newcommand{\cds}{4}
\newcommand{\mpia}{5}
\newcommand{\flatiron}{6}
\newcommand{\uw}{7}
\newcommand{\sagan}{8}

\altaffiltext{\pu}{Department of Astrophysical Sciences,
                   Princeton University, Princeton, NJ 08544, USA}
\altaffiltext{\adrn}{To whom correspondence should be addressed:
                     \texttt{adrn@princeton.edu}}
\altaffiltext{\ccpp}{Center for Cosmology and Particle Physics,
                     Department of Physics,
                     New York University, 4 Washington Place,
                     New York, NY 10003, USA}
\altaffiltext{\cds}{Center for Data Science,
                     New York University, 60 Fifth Avenue,
                     New York, NY 10011, USA}
\altaffiltext{\mpia}{Max-Planck-Institut f\"ur Astronomie,
                     K\"onigstuhl 17, D-69117 Heidelberg, Germany}
\altaffiltext{\flatiron}{Simons Center for Data Analysis,
                     Simons Foundation, 160 Fifth Avenue,
                     New York, NY 10010, USA}
\altaffiltext{\uw}{Astronomy Department, University of Washington,
                   Seattle, WA 98195, USA}
\altaffiltext{\sagan}{Sagan Fellow}

\begin{abstract}
% Context
Given sparse or low-quality radial-velocity measurements of a star, there are
often many qualitatively different stellar or exoplanet companion orbit models
that are consistent with the data.
The consequent multimodality of the likelihood function leads to extremely
challenging search, optimization, and MCMC posterior sampling in the space of
orbital parameters.
% Aims
Here we create a custom-built Monte Carlo sampler that can produce a posterior
sampling for orbital parameters given any number of noisy radial-velocity
measurements~-- even when the likelihood function is poorly behaved.
% Methods
The six standard orbital parameters can be split into the four non-linear
parameters (period, eccentricity, argument of pericenter, phase) and two linear
parameters (velocity amplitude and barycenter velocity).
We capitalize on this by building a variant of Simple Monte Carlo
sampling, in which we densely sample the prior pdf in the non-linear parameters, and
perform rejection sampling using a marginalized likelihood, marginalizing out
the linear parameters.
In the case of sparse or uninformative data, the sampling obtained by the Simple
Monte Carlo is generally multimodal and dense.
As the data becomes more informative, the sampling becomes effectively unimodal but too sparse.
In the unimodal case, we follow the Simple Monte Carlo with standard MCMC to
make the sampling denser.
% Results
The method produces correct samplings in orbital parameters for data sets
that include as few as three noisy time points.
\samplername\ can therefore be used to (1) verify that the likelihood function
is effectively unimodal for a given set of data, and (2)
produce proper samplings of multimodal pdfs to use in hierarchical modeling
(e.g., population modeling).
We give some examples that show how the posterior probability depends extremely
strongly on the number and time coverage of the observations and their
uncertainties.
\end{abstract}

\keywords{
  binaries: spectroscopic
  ---
  methods: data analysis
  ---
  methods: statistical
  ---
  planets and satellites: fundamental parameters
  ---
  surveys
  ---
  techniques: radial velocities
}

\section{Introduction} \label{sec:intro}

Precise radial-velocity measurements of stars have transformed
astrophysics in the last decades:
They have permitted the discovery of the first planets around other stars,
including especially the unanticipated but common ``hot Jupiters,''
and have been used to discover or confirm hundreds
of planets (for a review, see \citealt{Udry:2007}).
Radial velocity measurements have also been used to find substellar,
degenerate, and black-hole companions to more normal stars, and hold
the promise of delivering the full population statistics for binary
(and trinary) star systems (e.g., \citealt{Raghavan:2010,
Tokovinin:2014,Troup:2016}).

With large stellar spectroscopic surveys operating or under
construction, we expect to have good quality spectra for millions
of stars in the next few years.
Most of these surveys have at least some targets---and many have many
targets---that are observed multiple times (e.g., \citealt{Majewski:2015}).
These surveys can (as an auxilliary or primary goal of their observing
strategies) generate discoveries of planetary, substellar, and stellar
companions.
These discoveries, in turn, will feed population inferences, follow-up
programs, and projects to refine precise stellar models.

However, when radial-velocity observations are not designed with
unambiguous detection and discovery in mind, usually there are
multiple possible binary-star (orbit) models that are consistent with any
modest number of radial-velocity measurements that show stellar
acceleration.
That is, a small number of radial velocity measurements---even when the
uncertainties are small---will lead to posterior beliefs about companion
orbits and masses that put substantial plausibility onto multiple
qualitatively different solutions.
This is then reflected in a likelihood function that is highly multi-modal in
the relevant parameter spaces (e.g., Keplerian orbital parameters).
While the problem has of course been recognized for a long time, there
are currently no methods that explore these highly multimodal
functions with good guarantees of correctness (that is, converged
samplings that fairly sample the full posterior; but see
\citealt{Brewer:2015}).
Good samplings are essential to the jobs of
delivering correct posterior samplings and reliable probabilistic statements
about detection and characterization.

Here we make an attempt at correcting this problem.
Our approach is to build custom posterior sampling methods that capitalize on
the structure of the binary-star (or star--exoplanet) kinematics to generate
robust samplings also of multiple solutions at manageable computational cost.
In what follows, we use the term ``binary'' for any system with an observed
source (the primary, e.g., a star), whose radial velocity variations are
explained through gravitational two-body interactions with another object (the
companion, e.g., star, exoplanet, stellar remnant); i.e. we restrict our
analysis to single-line spectroscopic binary systems.

The structure of this \documentname\ is as follows:
We state our assumptions and implementation approach, and demonstrate that we
have a method that is reliable and essentially always correct under
those assumptions.
We perform experiments with the method to understand its properties and
limitations.
We finish by discussing the astrophysical applicability and potential of the
method.
We discuss the changes we would have to make if we weakened our assumptions, or
if we don't weaken our assumptions but they indeed prove to be far from correct.

\section{Assumptions and method} \label{sec:method}

In order to set up a well-posed problem and build a path to a definite solution,
we make a set of non-trivial assumptions about the stellar systems we will use
and observations thereof.
Ultimately, we assume that the radial velocity curve of a single-line
spectroscopic binary system can be specified by six parameters
(\citealt{Kepler:1609}).
Here we adopt a parameterization similar to \citealt{Murray:2010}:
$P$, $e$, $\phi_0$, $\omega$, $K$, and $v_0$, which are the period,
eccentricity, pericenter phase and argument, velocity semi-amplitude, and the
barycenter velocity.
As is well-known, this does not fully specify the binary system itself, because
of the $\sin{i}$ and mass function degeneracies.
To proceed, we assume the following:
\begin{itemize}\itemsep0ex  % <- #yourefired
\item We have measurements of the radial velocity of a
  star, and that the time dependence of the expectation of that radial
  velocity is well described by the gravitational orbit of a pair of
  point masses (the two-body problem). We assume that the times are
  (effectively) perfectly known, and in an inertial frame (for
  example, Solar-System barycentric Julian date).
  Here we only consider the case of a single-line spectroscopic binary system,
  where we do not have measurements of the companion's orbit.
\item  Each star has exactly one companion, and that the
  radial-velocity measurements are not contaminated by nor affected by
  any other bodies. Since we permit the effective mass of the
  exactly-one companion to go to zero, this assumption is really that
  the star has zero or one companion.
\item The noise contributions to individual radial-velocity measurements are
  well described as draws from zero-mean normal (Gaussian) distributions with
  correctly known variances convolved with a zero-mean normal distribution with
  an additional ``jitter'' variance, $s^2$. We assume that there are no outliers
  beyond this flexible noise model.
\item We can put a particular, fairly sensible
  prior pdfs on all the orbital parameters,
  described below.
\end{itemize}
Each of these assumptions could be challenged: in particular we expect some stars
to have additional companions, and we expect there to be outliers and
unaccounted sources of noise.
We will return to these assumptions, and the consequences of relaxing them, in
\sectionname~\ref{sec:discussion}.

The radial velocity $v$ at time $t$ is then given by (see also \eqname~63 in
\citealt{Murray:2010})
\begin{equation}
  v(t;\bs{\theta}) = v_0 + K\,[\cos(\omega + f) + e\,\cos\omega]
\end{equation}
where the $\bs{\theta}$ represents the free parameters, $f$ is the true anomaly
given by
\begin{equation}
  \cos f = \frac{\cos E - e}{1 - e\, \cos E}
\end{equation}
and the eccentric anomaly, $E$, must be solved for with the mean
anomaly, $M$,
\begin{align}
  M &= \frac{2\pi\, t}{P} - \phi_0\\
  M &= E - e\,\sin E \quad .
\end{align}
Of these parameters, four ($P$, $e$, $\omega$, $\phi_0$) are non-linearly
related to the radial-velocity expectation, and two ($K$, $v_0$) are
linearly related.
We additionally allow the jitter, $s^2$, to vary to partially account for
imperfect knowledge of the radial velocity uncertainties and any intrinsic
radial-velocity scatter; the jitter must also be treated as a non-linear
parameter.

With such a parameterization, the problem is then to construct the posterior pdf
for these seven parameters, accounting for the fact that this pdf
may have very complex, multi-modal structure.
Fundamentally, the method we describe and demonstrate here is
\emph{Simple Monte Carlo} in the non-linear parameters, but with analytic
marginalization over the two linear parameters.
The method capitalizes on the unique problem structure:
\begin{itemize}\itemsep0ex
\item There are both linear and non-linear parameters, and we can
  treat them differently; in particular, it is possible to
  analytically marginalize out the linear parameters (provided that the
  noise model is well-behaved and the prior pdf is conjugate).
\item There is a finite, time-sampling-imposed minimum size or
  resolution---in the period---of any features in the
  likelihood function. That is, there cannot be arbitrarily narrow
  modes in the multimodal posterior pdf.
\end{itemize}

The method we refer to as Simple Monte Carlo is a specific case of
rejection-sampling (\citealt{VonNeumann:1951}) in which we densely sample from
the prior probability density function (prior pdf) and use the likelihood
evaluated at these samples as the rejection scalar.
In detail, the rejection step works as follows:
\begin{enumerate}\itemsep0ex
\item For each sample $j$ in the prior pdf sampling of the four non-linear
  parameters, there is a (linear, not logarithmic) likelihood value $L_j$ (a
  probability for the data given the parameters).
\item There is a maximum value $L_{\rm max}$ that is the largest value of
  $L_j$ found across all of the samples in the prior sampling.
\item For each sample $j$, choose a random number $r_j$ between 0 and
  $L_{\rm max}$
\item Reject the sample $j$ if $L_j < r_j$.
\item The number of samples that survive the rejection is (hereafter) $M$.
\end{enumerate}
Note that this algorithm is guaranteed to produce at least one
surviving sample; of course if only one sample survives (or any very
small number), the sampling is not guaranteed to be fair.
That said, if the original sampling of the prior pdf is dense enough
that many survive the rejection step, the surviving samples do, by construction,
constitute a fair, uncorrelated sampling from the posterior pdf.

Our prior pdf in the non-linear parameters is very simple:
\begin{align}
    p(\ln P) &= \mathcal{U}(\ln P_{\rm min}, \ln P_{\rm max})\\
    p(e) &= {\rm Beta}(a, b) = \frac{\Gamma(a+b)}{\Gamma(a) \, \Gamma(b)} \, e^{a-1} \, [1 - e]^{b-1}\\
    p(\omega) &= \mathcal{U}(0, 2\pi) ~ [{\rm rad}]\\
    p(\phi_0) &= \mathcal{U}(0, 2\pi) ~ [{\rm rad}]\\
    p(\ln s^2) &= \mathcal{N}(\mu_s, \sigma^2_s)
\end{align}
where $\mathcal{U}(x_1, x_2)$ is the uniform distribution over the domain $(x_1,
x_2)$, $\mathcal{N}(\mu, \sigma^2)$ is the normal distribution with mean $\mu$
and variance $\sigma^2$, and the prior pdf over eccentricity is the Beta
distribution with $a=0.867$, $b=3.03$ \citep{Kipping:2013}.

In \sectionname~\ref{sec:experiments} or in the subsections specific to the
different experiments we specify the values for hyperparameters $P_{\rm min}$,
$P_{\rm max}$, $\mu_s$, and $\sigma^2_s$.
In practice, the choice of $\mu_s$ and $\sigma^2_s$ can be tuned appropriately
depending on knowledge about intrinsic variability of the source or suspicions
about the reported uncertainties.
We sample the prior pdf directly and explicitly with standard
\project{numpy.random} calls (\citealt{Van-der-Walt:2011}).
In practice, we are usually required to take around $J=2^{28}$ samples (indeed,
a quarter billion samples) from the prior-pdf to produce sufficient final
samplings; in each experiment below, we state  the total number of prior samples
generated and the number of surviving samples.

The unmarginalized likelihood function $L$ is
\begin{equation}
\ln L = -\frac{1}{2}\,\sum_{n=1}^N \left[\frac{[v_n - v(t_n;\bs{\theta})]^2}{\sigma_n^2 + s^2}
 +\ln \left(2\pi\,[\sigma_n^2 + s^2]\right) \right]
\end{equation}
where $n$ indexes the individual data points $v_n$, $v(t)$ is the radial
velocity prediction at time $t$ given the orbital parameters $\bs{\theta}$, the
data-point times are the $t_n$, and $\sigma_n^2$ is the Gaussian noise variance
for data point $n$.
Note that the form of this likelihood function is set entirely by the
assumptions, given above.

We rejection-sample, however, using a marginalized likelihood, where we
analytically marginalize out the linear parameters ($K$, $v_0$).
We construct a $N \times 2$ design matrix consisting of a column of unit-$[K]$
predictions (given the non-linear parameters) and a column of ones.
We perform standard linear least-square fitting with this design
matrix to obtain the best-fit values for the two linear parameters,
and the standard $2\times 2$ linear-fitting covariance matrix $C_j$ for their
uncertainties.
With these, we can construct---for each prior sample---the marginalized
likelihood $Q_j$
\begin{equation}
\ln Q_j = -\frac{1}{2}\,\sum_{n=1}^N \left[\frac{[v_n - v(t_n;\bs{\theta})]^2}{\sigma_n^2 + s^2}
 +\ln \left(2\pi\,[\sigma_n^2 + s^2]\right) \right] -\frac{1}{2}\,\ln ||2\pi\,C_j||
\end{equation}
where the prediction $v(t_n;\bs{\theta}_j)$ is taken at the best-fit values of
the linear parameters given sample $j$ of the non-linear parameters, and the
log-determinant term ($\ln ||C_j||$) accounts for the volume in the
marginalization integral.
The marginalization assumes that the prior pdfs on the linear parameters
are very broad and Gaussian---or
at least very flat over the range of relevance---and that they do not depend
on the nonlinear parameters in any way (which is a substantial restriction;
see \sectionname~\ref{sec:discussion}).
These $Q_j$ are used in the rejection sampling algorithm described above
as Simple Monte Carlo.

There are three possible outcomes of this rejection sampling, based on two
thresholds:
We set a minimum number of samples $M_{\rm min}=128$.
We also set a period resolution $\Delta = [4\,P^2] / [2\pi\,T]$, (with
$P$ set to the median period across the surviving samples and $T$ set to
the epoch span of the data).
This $\Delta$ is an expansion of the period
resolution expected from an information-theory (sampling theorems) perspective
\todo{~HWR: this previous sentence sounds cool; what does it mean?}.
The three possible outcomes are:
\begin{itemize}\itemsep0ex
\item $M\geq M_{\rm min}$ samples survive the rejection.
  In this case, we are done.
\item $M<M_{\rm min}$ samples survive the rejection, and these samples have a
  root-variance (rms) in the period parameter $P$ that is smaller than $\Delta$
  (i.e. they give no indication of period ambiguity).
  In this case we assume that the posterior pdf is effectively unimodal, and we
  use the surviving samples (or sample) to initialize a MCMC sampling using the
  \emcee\ package (\citealt{Foreman-Mackey:2013}).
\item $M<M_{\rm min}$ samples survive the rejection, and these samples
  span a period range larger than $\Delta$.
  In this case, we iterate the Simple Monte Carlo procedure: We generate new
  prior-pdf samplings and rejection sample until the number of surviving samples
  is larger than $M_{\rm min}$.
  This is expensive.
\end{itemize}
When we trigger the intialization and operation of \emcee, we do the following:
\begin{enumerate}\itemsep0ex
\item Randomly generate $M_{\rm min}$ sets of parameters $\bs{\theta}_m$
  (linear and nonlinear parameters) in a small, Gaussian ball around
  the highest-$Q_j$ sample from the Simple Monte Carlo.
\item Run \emcee\ on this ensemble (with $M_{\rm min}$ walkers) for $2^{16}$
  steps.
\item Take the final state of the $M_{\rm min}$-element ensemble as a
  fair sampling of the posterior pdf.
\end{enumerate}
This procedure ensures that no matter what path we take, we end up with
at least $M_{\rm min}$ samples from the posterior for any input data.

Within the initial assumptions, this procedure more-or-less inevitably results in a
correct sampling of the parameter {\it pdf}. This is ensured by the density of the
prior sampling in the nonlinear parameters, and also borne out in the numerical experiments
in the following \sectionname.

\section{Experiments and results} \label{sec:experiments}

In what follows, we use (1) simulated data with known properties and (2)
spectroscopic data from Data Release 13 (DR13;
\citealt{SDSS-Collaboration:2016}) of the Apache Point Obsevatory Galactic
Evolution Experiment (\apogee; \citealt{Majewski:2015}) in a series of
experiments that demonstrate the reliability and utility of \samplername.
\apogee\ is one of the four sub-surveys of the Sloan Digital Sky Survey-III
(SDSS-III; \citealt{Eisenstein:2011}) and utilized a new infrared spectrograph
to obtain moderate-resolution, H-band spectra for over 160,000 stars throughout
the Galaxy.
From these spectra, high-precision radial velocities, chemical abundances, and
stellar parameters have been derived and released as a part of DR13
(\citealt{Holtzman:2015,Nidever:2015}).

As a part of the observing strategy of \apogee, most stars are observed
multiple times and binned by day into ``visit'' spectra.
Though a typical star is only observed a few times, (1) at least one pair of
visits are separated by one month or longer, and (2) thousands of stars have
been observed more than 10 times (for a more detailed look at the cadence and
number of visits for \apogee\ stars, see \figname~1 in \citealt{Troup:2016}).
Radial velocities (and stellar parameters) are derived for each of the visit
spectra, affording a sparse and sporadic time-domain sampling of the radial
velocity variations of most stars in the survey.
This time-domain information was recently used to identify a sample of
candidate stellar and substellar companions to \apogee\ stars
(\citealt{Troup:2016}).

This search was conducted after data quality and data \emph{quantity} cuts that
were designed to keep the number of data points larger than the number of
parameters in the model.
In their case, the model parameters are six Keplerian orbital parameters plus a
long-term (linear) velocity trend (seven in total).
Under this criterion, stars with fewer than eight visits were rejected from
consideration, leaving $\approx$15,000 stars.
For each of the remaining stars, the radial velocity curves are searched for
significant periods, which are then used to initialize $\chi^2$ fits of a
Keplerian orbit using a custom least-squares fitter (\acronym{MPRVFIT};
\citealt{De-Lee:2013}).
In cases where multiple significant periods are found, the parameters obtained
from the fit with the best modified $\chi^2$ value are retained (modulo a
number of other considerations described in \sectionname~3.3.4 of
\citealt{Troup:2016}).

The complexity of this pipeline and logic needed to identify a single optimal
set of orbital parameters from a set of solutions highlights the fact that the
likelihood function for a Keplerian orbit model is generically multi-modal.
When there are few data points or poor phase coverage this is especially true.
While useful for searching for new candidate binaries, this pipeline does not
easily fit within hierarchical probabilistic modeling of the population of
companions.

\subsection{Experiment~\arabic{expcounter}: Validation with simulated data}
\label{sec:validation}
\stepcounter{expcounter}

As a first demonstration, we generate fake radial velocity observations (with
uncertainties) that are consistent with our assumptions
(\sectionname~\ref{sec:method}), then sample from the posterior pdf over orbital
parameters with \samplername.
The eccentricity, period, and velocity semi-amplitude are chosen to be broadly
consistent with the typical sub-stellar companion found in recent analysis of
the \apogee\ data (\citealt{Troup:2016}), the angle parameters ($\omega$,
$\phi_0$) are sampled from a uniform distribution, and the barycenter velocity
is drawn from a zero-mean Gaussian with variance $\sigma^2 = (30~\kms)^2$.
The values of the parameters used for the simulated data (e.g., the truth) are:
$P = 103.71~{\rm day}$, $e = 0.313$, $\omega = 68.95^\circ$,
$\phi_0 = 223.96^\circ$, $K = 8.134~\kms$, $v_0 = 42.98~\kms$.
We uniformly sample 5 observation times over the interval $(0,1095)~{\rm day}$
imagining a 3-year survey with no observing strategy and arbitrarily set the
survey start date (in barycentric MJD) to be 55555.
The radial velocity measurement uncertainties are drawn from a uniform
distribution over the interval $(0.1, 0.2)~\kms$, motivated by the \apogee\
radial velocity uncertainties.

We perform two samplings as a validation of \samplername:
(a) we fix the jitter parameter $s^2 = 0$, i.e. we assume the uncertainties are
known perfectly and there is no intrinsic scatter, and (b) we sample over the
jitter parameter as well, setting $(\mu_s,\sigma^2_s) = (0,8)$ (note that these
are dimensionless because they set the scale of a Gaussian in $\ln s^2$).
We start by generating $J=2^{28}$ prior samples over the nonlinear parameters
with a period domain of $(P_{\rm min}, P_{\rm max}) = (16, 8192)~{\rm day}$ (see
\sectionname~\ref{sec:method}) and use these same prior samples for both runs.
For (a), 678 samples pass our rejection sampling step, and for (b), 580 samples
survive.

\figname~\ref{fig:validation-rv} shows the simulated data (black points) along with
the true orbit (dashed, green line) and orbits computed from samples from the
posterior pdf (grey lines) for the sampling with fixed jitter (top panel) and
the sampling including jitter as a non-linear parameter (bottom panel).
Because we use the same prior samples in each, these look almost identical.
\figname s~\ref{fig:validation-corner-a}--\ref{fig:validation-corner-b} show all
projections of the posterior samples (grey points) and the true, input
parameters (green lines and markers) for the case with fixed jitter and the case
where jitter is treated as a free parameter.
The surviving samples in each case look very similar, as expected.
The typical uncertainties for these simulated data are $\sigma_v \approx
0.15~\kms$; for values of $\ln s \lesssim 3$ (where most are concentrated), this
extra jitter is negligible compared to the uncertainties.
Note that samples above $\ln s \approx 5$ are mostly rejected, indicating that,
as constructed, the uncertainties are purely Gaussian and known.

In both cases, the modes in period-space are narrow with a variety of
separations, as can be seen in the radial-velocity curves plotted in the top
panel.
For small numbers of observations with poor phase-coverage, the posterior pdf
over orbital parameters is extremely complex and structured, but we are still
able to generate samples using \samplername.

\begin{figure*}[p]
\begin{center}
\includegraphics[width=\textwidth]{figures/validation-rv-curves.pdf}
\end{center}
\caption{%
In both panels, black points show simulated radial velocity measurements plotted
against Barycentric Modified Julian Date (BMJD) of the observations and dashed
green line shows the true, input orbit that the radial velocity measurements
were drawn from.
Uncertainties on the data points are much smaller than the marker size.
Grey curves show orbits computed from 128 samples from, in the top panel, the
posterior pdf with the jitter held fixed at $s^2 = 0$ and, in the bottom panel,
the posterior pdf including jitter as a free parameter.
Several qualitatively different orbital solutions are found over a range of
eccentricities and periods for each case.
This is simply a validation of the method.
\label{fig:validation-rv}}
\end{figure*}

\begin{figure*}[p]
\begin{center}
\includegraphics[width=\textwidth]{figures/validation-corner-a.pdf}
\end{center}
\caption{%
Projections of the 678 surviving posterior samples when jitter is fixed (grey
points).
The values used to generate the input orbit are shown as green cross-hairs.
\label{fig:validation-corner-a}}
\end{figure*}

\begin{figure*}[p]
\begin{center}
\includegraphics[width=\textwidth]{figures/validation-corner-b.pdf}
\end{center}
\caption{%
Same as \figname~\ref{fig:validation-corner-a} but for the 580 surviving posterior
samples when also sampling over an unknown jitter parameter, $s^2$.
\label{fig:validation-corner-b}}
\end{figure*}

\subsection{Experiment~\arabic{expcounter}: Underestimated uncertainties}
\label{sec:undunc}
\stepcounter{expcounter}

The magnitude of the uncertainties on the individual data points relative to the
amplitude of radial velocity amplitude will change the complexity of the
posterior pdf: Less precise data will admit more qualitatively different
orbital solutions.
The structure and complexity of the posterior pdf (at fixed jitter) will
therefore rely strongly on knowing the uncertainties and instrinsic variability
of the system.
Here we demonstrate this using another simulated radial velocity curve with
smaller signal-to-noise and show that if the uncertainties are underestimated,
the posterior pdf over orbital parameters can look well-constrained but may be
discrepant with the true orbital parameters.
We also show that by simultaneously sampling over an unknown extra variance in
the data (the jitter), we can account for additional, unknown sources of noise.

For this experiment, we use the following parameter values to generate the
simulated data: $P = 103.71~{\rm day}$, $e = 0.313$, $\omega = 250.73^\circ$,
$\phi_0 = 103.01^\circ$, $K = 1.134~\kms$, $v_0 = 8.489~\kms$.
We again uniformly sample 5 observation times over the interval $(0,1095)~{\rm
day}$ and use radial velocity measurement uncertainties drawn from a uniform
distribution over the interval $(0.1, 0.2)~\kms$ (the median true uncertainty is
$\ln \left(\frac{\sigma_v}{\mps}\right) \approx 5$).

When running \samplername\ for this experiment, we consider three cases:
(a) the uncertainties are known and jitter is fixed and ignored ($s^2=0$), (b)
the uncertainties are underestimated by a factor of 8 and jitter is fixed and
ignored ($s^2=0$), and (c) the uncertainties are underestimated by a factor of 8
and we treat the jitter as a free parameter to sample over.
For each case, we again generate $2^{28}$ prior samples over the nonlinear
parameters with a period domain of $(P_{\rm min}, P_{\rm max}) = (16, 8192)~{\rm
day}$ and re-use these prior samples for each case.
In case (c), we generate samples in the jitter by setting
$(\mu_s,\sigma^2_s) = (10,1)$---here we are assuming that we have some suspicion
about the true magnitude of the uncertainties.

\figname~\ref{fig:undunc-rv} shows the simulated data and uncertainties (black
points), the true orbit (dashed, green line), and orbits computed from samples
from the posterior pdf (grey lines) for the three different samplings.
Note that many fewer modes are present in the middle panel (case (b), when the
uncertainties are underestimated).
\figname s~\ref{fig:undunc-corner-a}--\ref{fig:undunc-corner-c} show the
corresponding corner plots for these three cases.
For this data set, when the uncertainties are known, the posterior pdf is highly
multi-modal (case (a)).
When the uncertainties are underestimated, the posterior pdf has fewer modes,
but the true orbital parameters do not appear consistent with any of the
strongest modes (case (b)).
When the uncertainties are underestimated but the jitter is allowed to vary
(case (c)), the model prefers solutions with a finite jitter comparable to the
input true uncertainties ($\ln \left(\frac{\sigma_v}{\mps}\right) \approx 5$).
We have therefore shown that \samplername\ is useful even when uncertainties are
underestimated or the intrinsic variability of a system is unknown.

\begin{figure*}[p]
\begin{center}
\includegraphics[width=\textwidth]{figures/undunc-rv-curves.pdf}
\end{center}
\caption{%
Same as \figname~\ref{fig:validation-rv} but for the three cases in this experiment:
(a) known uncertainties and jitter fixed to $s^2 = 0$, (b) underestimated
uncertainties and jitter fixed to $s^2 = 0$, (c) underestimated uncertainties
and jitter allowed to vary.
\label{fig:undunc-rv}}
\end{figure*}

\begin{figure*}[p]
\begin{center}
\includegraphics[width=\textwidth]{figures/undunc-corner-a.pdf}
\end{center}
\caption{%
Same as \figname~\ref{fig:validation-corner-a} but for case (a) in Experiment 2, where the
uncertainties are known and jitter is fixed to $s^2 = 0$.
46330 samples survive the rejection step.
Henceforth we will drop the angular parameters $\omega$ and $\phi_0$ from the
corner plots to conserve space.
\label{fig:undunc-corner-a}}
\end{figure*}

\begin{figure*}[p]
\begin{center}
\includegraphics[width=\textwidth]{figures/undunc-corner-b.pdf}
\end{center}
\caption{%
Same as \figname~\ref{fig:undunc-corner-a} but for case (b) in Experiment 2, where the
uncertainties are underestimated by a factor of 8 and jitter is fixed to
$s^2 = 0$.
146 samples survive the rejection step.
\label{fig:undunc-corner-b}}
\end{figure*}

\begin{figure*}[p]
\begin{center}
\includegraphics[width=\textwidth]{figures/undunc-corner-c.pdf}
\end{center}
\caption{%
Same as \figname~\ref{fig:undunc-corner-a} but for case (c) in Experiment 2, where the
uncertainties are underestimated by a factor of 8 and the jitter is sampled as
a non-linear parameter.
1323 samples survive the rejection step.
\label{fig:undunc-corner-c}}
\end{figure*}

\subsection{Experiment~\arabic{expcounter}: Varying the number of data points}
\label{sec:numpts}
\stepcounter{expcounter}

When the phase coverage of the radial velocity observations is good and the
number of observations is large, the posterior pdf over orbital parameters will
likely be effectively unimodal.
Under these conditions, \samplername\ is a very inefficient sampler for this
problem and will return very few samples (as few as one).
As we have seen in the previous experiments, when the number of data points is
small or the uncertainties are large, the posterior pdf is generally
multi-modal.
He we study the dependence of the complexity of the posterior pdf on the number
of observations by generating simulated observations of a radial velocity curve
and successively removing data points from 11 observations down to 3:
After running \samplername\ with the full 11 observations, we successively
remove 2 data points and re-run the sampling until we are left with 3
observations as input data (a total of 5 consecutive runs).

In detail, we again generate $2^{28}$ prior samples over the nonlinear
parameters with a period domain of $(P_{\rm min}, P_{\rm max}) = (16, 8192)~{\rm
day}$ and re-use these prior samples for each sub-sampling of the data.
We fix the jitter to $s^2 = 0$ and assume that the uncertainties are known.
\figname s~\ref{fig:numpts-rv} shows the simulated data and orbits computed from
posterior samplings.
Starting from the top of \figname~\ref{fig:numpts-rv} with the full set of 11
data points, each panel below has 2 fewer data points than the previous.
The data used for the sampling shown in a given panel are plotted as black
circles and the number of data points used in each panel, $N$, are indicated.
As described in \sectionname~\ref{sec:method}, when the number of surviving
samples $M < M_{\rm min}=128$ after rejection sampling, we either (1) initialize
\emcee\ using the remaining sample(s) if the periods of the surviving sample(s)
are sufficiently close, or (2) re-run \samplername\ with a new set of prior
samples until we have at least $M_{\rm min}$ samples from the posterior pdf.
In all panels, 128 orbits computed from the posterior samples are shown.

The structure in the posterior samples in one projection of the posterior pdf is
shown in the right panels of \figname~\ref{fig:numpts-rv}.
For the cases with 9 and 11 data points, the posterior pdf appears to be
uni-modal.
Multiple modes first appear when $N=7$ and the posterior pdf become more
structured in further sub-samplings of the data until ultimately forming a
harmonic series of modes in the final case of $N=3$.
It's worth emphasizing that even for the case with 3 data points, $<1\%$ of the
prior samples pass the rejection step:
Even 3 radial velocity observations are informative!

\begin{figure*}[p]
\begin{center}
\includegraphics[width=\textwidth]{figures/numpts-rv-curves.pdf}
\end{center}
\caption{%
{\sl Left panels}: Similar to top panel of \figname~\ref{fig:validation-rv}, black
points show \apogee\ radial velocity measurements used to generate samples from
the posterior pdf over orbital parameters sub-sampled from the full set of
simulated data.
Grey curves show orbits compute from 128 samples from the posterior pdf, either
from using \samplername, or, if \samplername\ returns few samples in a small
range, from switching to \emcee\ to continue sampling until 128 samples are
returned.
The number of data points, $N$, and the number of samples that pass the
rejection sampling in the first step of \samplername, $M$, are printed on each
panel.
Note that two of the (randomly chosen) observation times are so close that the
markers overlap, so counting the number of data points appears inconsistent with
the reported number.
{\sl Right panels}: A single projection of the posterior samples in each case
showing the log-period, $\ln P$, and eccentricity, $e$.
The structure of the posterior pdf when the number of data points is small is
highly complex but still much more compact than our prior beliefs.
\label{fig:numpts-rv}}
\end{figure*}

\subsection{Experiment~\arabic{expcounter}: Real data for a known binary}
\label{sec:apogee}
\stepcounter{expcounter}

For a more realistic application of \samplername, we choose an \apogee\ target
with a previously identified companion (2M00110648+6609349) but with few radial
velocity measurements (\citealt{Troup:2016}).
\figname~\ref{fig:apogee-rv} shows radial velocity data for the star (black
points). %\footnote{We don't plot the best-fit orbit from
%\citealt{Troup:2016} because the parameter values reported in their work do not
%produce Keplerian orbits that look like reasonable fits to the data.}
Similar to Experiment 1, these data are sparse and have poor phase coverage,
however the time sampling is quite different and is representative of realistic
survey design choices.

We again generate $2^{28}$ prior samples over the nonlinear parameters with a
period domain of $(P_{\rm min}, P_{\rm max}) = (16, 8192)~{\rm day}$ and with
$(\mu_s,\sigma^2_s) = (10.5,1)$, of which 22,313 samples pass our rejection
sampling step.
Over-plotted as grey lines on \figname~\ref{fig:apogee-rv} are 256 orbits
computed from these samples.
From visualizing these orbits, it appears that there are at least a few
distinct period modes, and a wide variety of eccentricities, represented in the
posterior sampling.

\figname~\ref{fig:apogee-corner} shows projections of all posterior samples in
different parameter combinations.
Here it is clear there are at least three period modes: the dominant mode at $P
\approx 300~{\rm day}$ is broadly consistent with the previously measured period
(\citealt{Troup:2016}), but other modes are clearly present at shorter periods
with low eccentricity and longer periods with higher eccentricity.
Interestingly, we also find that the model prefers having a finite jitter
around $s \approx 116~\mps$ indicating that the uncertainties might be
underestimated by a factor of $\approx 2$.

\begin{figure*}[p]
\begin{center}
\includegraphics[width=\textwidth]{figures/apogee-rv-curves.pdf}
\end{center}
\caption{%
Black points and uncertainties show \apogee\ radial velocity measurements for
the target 2M00110648+6609349.
Grey curves show orbits computed from 256 samples from the posterior pdf
generated with \samplername\ with jitter as a free parameter.
Several qualitatively different orbital solutions are found for this source.
\label{fig:apogee-rv}}
\end{figure*}

\begin{figure*}[p]
\begin{center}
\includegraphics[width=\textwidth]{figures/apogee-corner.pdf}
\end{center}
\caption{%
All projections of the 22,313 surviving posterior samples (grey points) with
previously found orbital parameter values shown as the blue cross-hairs
(\citealt{Troup:2016}).
\label{fig:apogee-corner}}
\end{figure*}

\subsection{Experiment \arabic{expcounter}: Prospects for observation planning}
\label{sec:obsplan}
\stepcounter{expcounter}

A noticable difference between the $N=5$ and $N=7$ panels in
\figname~\ref{fig:numpts-rv} is that the posterior pdf collapses significantly
between these cases (from $\gtrsim$20 period modes to 3):
This implies that the two added observations are extremely informative.
Inverting this idea, it also suggests that we can use \samplername\ to (1)
predict the observation time that maximally collapses the posterior pdf for a
previously measured source, and (2) for an expected population of sources, we
can identify the optimal sampling pattern to maximize discovery or
characterization of the sources.
We will explore these ideas in detail in future work, but here we simply show
that the timing of subsequent observations can lead to very different
structure in the posterior samples.

We again simulate a data set of four noisy radial velocity measurements, shown
as black points in the top-left panel of \figname~\ref{fig:obsplan-rv}.
Uncertainties were chosen to match the \apogee\ data ($\sigma_v \approx
0.2~\kms$) and are shown as error bars, but they are often comparable to or
smaller than the marker size.
Top-right panel shows posterior samples produced with \samplername\ again in the
space of log-period $\ln P$ and eccentricity $e$.
The three lower rows all have six observations: the same four from the top row,
but now with two additional observations spaced, in phase, by $\frac{\Delta
\phi}{2 \pi} = 0.04$ but with a different starting phase for the new
observations.
As is shown by the right panels, the observation times of the new observations
can greatly effect the compactness of the posterior pdf.
In particular, the placement of the observations in the bottom row of panels
rules out most of the long-period modes from the top panels, \emph{and} many of
the short-period modes, whereas for the middle two cases the new data are not as
informative.

\begin{figure*}[p]
\begin{center}
\includegraphics[width=\textwidth]{figures/obsplan-rv-curves.pdf}
\end{center}
\caption{%
Similar to \figname~\ref{fig:numpts-rv} but now varying the timing of new
simulated observations relative to the data in the top-left panel.
The top row has four simulated observations and all of the rows below the top
row have two additional observations (six) placed at different times but with
fixed spacing in phase.
The number of data points $N$ and number of samples that survive the rejection
sampling $M$ are shown on each panel.
\label{fig:obsplan-rv}}
\end{figure*}

\section{Discussion} \label{sec:discussion}

We have built a Monte Carlo sampler---\samplername---to draw samples from the
full posterior pdf over orbital parameters for the single-companion
radial-velocity problem.
\samplername\ has nice properties relative to other sampling methods:
(1) It produces fair samplings even when the likelihood (and hence posterior
pdf) is highly multi-modal, (2) the method is based on Simple Monte Carlo, which
is a pure brute-force method, and therefore parallelizes trivially, and (3) the
samplings are guaranteed to be correct under the assumptions presented above
without the need for convergence or other diagnostic checks.
The primary innovation we bring is a separation of the parameters into linear
and nonlinear subsets, such that the brute force is only required in the
nonlinear subspace.
We further capitalize on the problem structure by identifying effectively
unimodal and effectively multi-modal posterior pdfs using the minimum possible
width of a likelihood peak in the period direction, given the time sampling.

Our experiments show that \samplername\ can be used for discovery and
characterization of stellar binaries or exoplanets, even with the presence of
unknown or unreported noise contributions.
It can also be used to generate inputs for a hierarchical inference.
In previous work (\citealt{Hogg:2010, Foreman-Mackey:2014}) we have shown
that posterior samplings under an interim prior can be importance-sampled
with a hierarchical inference to generate posterior beliefs about the
full population.
These hierarchical inferences are the only population inferences
that properly propagate non-trivial uncertainties at the
individual-system level to the conclusions at the population level.

Interestingly, as we show in \sectionname~\ref{sec:numpts}, even very sparse
samplings of the radial-velocity history of a star provide highly
informative posterior pdfs.
The bottom-right panel in \figurename~\ref{fig:numpts-rv} shows a highly
multi-modal posterior pdf, but nonetheless a very informative posterior pdf:
The vast majority of prior pdf samples have been eliminated, and
only a tiny subset of periods, eccentricities, and amplitudes are
consistent with the data.
These posterior pdfs may look like a mess, but they would contribute
extremely valuable information to any hierarchical inference, or
provide a very informative prior pdf for further observing campaigns.

Indeed, one of the purposes for which we built \samplername\ is
observation planning, or cadence evaluation, or survey strategy:
As \sectionname~\ref{sec:obsplan} shows, \samplername\ could be used to plan the
times of next observations to maximize their expected information content.
That is beyond the scope of this \documentname, but it is not beyond the scope
of our ambitions.

\samplername\ is based on a set of assumptions, itemized in
\sectionname~\ref{sec:method}.
The method delivers provably correct samplings when these specific assumptions
hold.
Of course, these specific assumptions do \emph{not} hold!
There is never any guarantee that a star's radial-velocity history
is set entirely by a single companion, with no other perturbers or
sources of radial-velocity signal.
More importantly, there are no data sets (to our knowledge) with
perfectly Gaussian noise, and even if there were, the noise variances
could never be perfectly known!
However, the addition of an additional jitter parameter helps
alleviate these issues.

When multiple Keplerian periodic signals are super-imposed in an observed
radial-velocity curve, \samplername\ will typically lock on to one at a time,
leading to ``clusters'' of solutions (which may be multi-modal themselves).
Although the single-companion assumption is a severe assumption, it
is pretty-much required for the method to be tractable.
Of course, in reality, it is likely that many stars reside in higher-order
multiplets.
Sampling over orbital parameters even for two companions, however, is already
intractable as the non-linear parameter space jumps to eight-dimensional, and
(at least) ten-dimensional if there are companion--companion interactions.
This would be absolutely intractable to sample by brute-force Simple
Monte Carlo; our advice would be to switch to some kind of Markov
Chain method that deals as well as possible with multi-modal
posteriors, such as nested sampling (\citealt{Skilling:2004, Brewer:2009}).
This change would be associated with the loss of the simple
convergence criterion that Simple Monte Carlo provides: If lots of
samples survive the rejection step, the posterior has been sampled
fairly!
There is no comparably simple way of determining that any nested
sampling is converged.

That said, there is a simple $N$-body problem that \emph{can} be solved
tractably:
For systems with one short-period companion and $\geq1$ very long-period
companion(s), \samplername\ can be easily extended to include additional linear
parameters that allow long-period velocity trends that are, e.g., polynomial in
time; these additional parameters don't worsen the prior pdf sampling (which
happens over the nonlinear parameters only).
These extra linear parameters could alternatively include extra $v_0$ terms that
come in when, say, the data come from a set of different radial-velocity
programs with different calibrations (as is the case for the recent, impressive
Proxima b discovery; \citealt{Anglada-Escude:2016}).

Although we have argued that our prior pdf sampling is dense enough,it might not
be dense enough if we push to very short periods.
The problem structure assumptions (in \sectionname~\ref{sec:method})
includes the point that, given a finite time span for the data, there
is a finite width to any period peak in the likelihood function.
This finite width is proportional to the period squared, so at very short
periods, it gets very narrow.
Our prior sampling is uniform in the logarithm of period, or the
density of samples in period is proportional to inverse period.
% If we wanted to make sure a minimal prior sampling was always dense
% enough at every period, we should weight it by an additional factor of
% inverse period.
% A change like this could improve the reliability of the method when the data
% are informative, the observations span a long time, and the true
% period is short.
For now \samplername\ simply addresses the prior sampling density issues
by using as many prior samples as it possibly can!

All these caveats noted---and despite the flexibility of the noise model
introduced with the jitter parameter $s^2$---the worst assumption made by
\samplername\ is that the noise is Gaussian:
Essentially all data sets show occasional outliers (catastrophic errors).
There is nothing we can do simply here, if we want to capitalize on treating the
linear and non-linear parameters separately.
To deal with very rare outliers (such that no star would be likely to suffer
from more than one), one possible modification would be to do all leave-one-out
samplings, take the union, and then importance sample the results using some
ratio of the mixture of leave-one-out Gaussian likelihoods to some more
realistic likelihood that involves an outlier model (as, for example, we suggest
in \cite{Hogg:2010a}).
Such a modification to the method is beyond the scope of this
\documentname\, but (once again) not beyond the scope of our ambitions.

\acknowledgements
This project was started at AstroHackWeek 2016, organized by Kyle
Barbary (UCB) and Phil Marshall (SLAC) at the Berkeley Institute for
Data Science.
It is a pleasure to thank
  Megan Bedell (Chicago),
  Will Farr (Birmingham),
  Ben Weaver (NOAO),
  Josh Winn (Princeton),
  and the participants at AstroHackWeek 2016
for valuable discussions.

This research was partially supported by
  the \acronym{NSF} (grants \acronym{IIS-1124794}, \acronym{AST-1312863}, \acronym{AST-1517237}),
  \acronym{NASA} (grant \acronym{NNX12AI50G}),
  and the Moore-Sloan Data Science Environment at \acronym{NYU}.
The data analysis presented in this article was partially performed on
computational resources supported by the Princeton Institute for Computational
Science and Engineering (PICSciE) and the Office of Information Technology's
High Performance Computing Center and Visualization Laboratory at Princeton
University.
This work additionally used the Extreme Science and Engineering Discovery
Environment \citep[XSEDE;][]{Towns:2014}, which is supported by National
Science Foundation grant number ACI-1053575.

This project made use of \sdssiii\ data. Funding for \sdssiii\ has been
provided by the Alfred P. Sloan Foundation, the Participating Institutions, the
National Science Foundation, and the \acronym{U.S.} Department of Energy Office
of Science. The \sdssiii\ web site is \url{http://www.sdss3.org/}.

\sdssiii\ is managed by the Astrophysical Research Consortium for the
Participating Institutions of the \sdssiii\ Collaboration including the
University of Arizona, the Brazilian Participation Group, Brookhaven National
Laboratory, Carnegie Mellon University, University of Florida, the French
Participation Group, the German Participation Group, Harvard University, the
Instituto de Astrofisica de Canarias, the Michigan State/Notre
Dame/\acronym{JINA} Participation Group, Johns Hopkins University, Lawrence
Berkeley National Laboratory, Max Planck Institute for Astrophysics, Max Planck
Institute for Extraterrestrial Physics, New Mexico State University, New York
University, Ohio State University, Pennsylvania State University, University of
Portsmouth, Princeton University, the Spanish Participation Group, University
of Tokyo, University of Utah, Vanderbilt University, University of Virginia,
University of Washington, and Yale University.

\software{The code used in this project is available from
\url{https://github.com/adrn/thejoker} under the MIT open-source software
license. This version was generated at git commit
\texttt{\githash\,(\gitdate)}.
This research additionally utilized:
    \texttt{Astropy} (\citealt{Astropy-Collaboration:2013}),
    \texttt{emcee} (\citealt{Foreman-Mackey:2013}),
    \texttt{IPython} (\citealt{Perez:2007}),
    \texttt{matplotlib} (\citealt{Hunter:2007}),
    and \texttt{numpy} (\citealt{Van-der-Walt:2011}).}

\facility{\sdssiii, \apogee}

\bibliographystyle{aasjournal}
\bibliography{thejoker}

\end{document}
>>>>>>> c2c2fa77
<|MERGE_RESOLUTION|>--- conflicted
+++ resolved
@@ -1,2144 +1,1083 @@
-<<<<<<< HEAD
-\documentclass[manuscript, letterpaper]{aastex6}
-
-% to-do list
-% ----------
-% - zeroth draft
-% - search for occurrences of HOGG, DWH, APW, DFM, HWR in the text to make sure all issues are addressed.
-
-% style notes
-% -----------
-% - This file generates by Makefile; don't be typing ``pdflatex'' or some bullshit.
-% - Line break between sentences to make the git diffs readable.
-% - Simple Monte Carlo gets a capital S to indicate that it is a defined thing.
-% - Use \, as a multiply operator.
-% - Reserve () for function arguments; use [] or {} for outer shit.
-% - Always prior pdf or posterior pdf, never prior or posterior (that's your arse).
-% - Use \sectionname not Section, \figname not Figure, \documentname not Article or Paper or paper.
-
-\include{gitstuff}
-\include{aastexmods}
-
-% packages
-\definecolor{cbblue}{HTML}{3182bd}
-\usepackage{microtype}  % ALWAYS!
-\usepackage{amsmath}
-\hypersetup{backref,breaklinks,colorlinks,urlcolor=cbblue,linkcolor=cbblue,citecolor=black}
-
-% define macros for text
-\newcommand{\project}[1]{\textsl{#1}}
-\newcommand{\acronym}[1]{{\small{#1}}}
-\newcommand{\apogee}{\project{\acronym{APOGEE}}}
-\newcommand{\sdssiii}{\project{\acronym{SDSS-III}}}
-\newcommand{\samplername}{\project{The~Joker}}
-\newcommand{\emcee}{\project{emcee}}
-\newcommand{\dr}{\acronym{DR13}}
-\newcommand{\documentname}{\textsl{Article}}
-\newcommand{\sectionname}{Section}
-\newcommand{\figname}{Figure}
-\newcommand{\eqname}{Equation}
-
-% define macros for math
-\newcommand{\asini}{\ensuremath{a_1\,\sin i}}
-\newcommand{\given}{\,|\,}
-\newcommand{\dd}{\mathrm{d}}
-\newcommand{\transpose}[1]{{#1}^{\mathsf{T}}}
-\newcommand{\inv}[1]{{#1}^{-1}}
-\newcommand{\msun}{\mathrm{M}_\odot}
-\newcommand{\rsun}{\mathrm{R}_\odot}
-\newcommand{\kms}{\mathrm{km}~\mathrm{s}^{-1}}
-\newcommand{\mps}{\mathrm{m}~\mathrm{s}^{-1}}
-\newcommand{\bs}[1]{\boldsymbol{#1}}
-
-% For experiments
-\newcounter{expcounter}
-\stepcounter{expcounter}
-
-% TODO
-\newcommand{\todo}[1]{{\color{red}TODO: #1}}
-
-\begin{document}\sloppy\sloppypar\raggedbottom\frenchspacing % trust me
-
-\title{\samplername: A custom Monte Carlo sampler \\
-  for binary-star and exoplanet radial velocity data}
-\author{Adrian~M.~Price-Whelan\altaffilmark{\pu,\adrn},
-        David~W.~Hogg\altaffilmark{\ccpp,\cds,\mpia,\flatiron},
-        Daniel~Foreman-Mackey\altaffilmark{\uw,\sagan},
-        Hans-Walter~Rix\altaffilmark{\mpia}
-}
-
-% Affiliations
-\newcommand{\pu}{1}
-\newcommand{\adrn}{2}
-\newcommand{\ccpp}{3}
-\newcommand{\cds}{4}
-\newcommand{\mpia}{5}
-\newcommand{\flatiron}{6}
-\newcommand{\uw}{7}
-\newcommand{\sagan}{8}
-
-\altaffiltext{\pu}{Department of Astrophysical Sciences,
-                   Princeton University, Princeton, NJ 08544, USA}
-\altaffiltext{\adrn}{To whom correspondence should be addressed:
-                     \texttt{adrn@princeton.edu}}
-\altaffiltext{\ccpp}{Center for Cosmology and Particle Physics,
-                     Department of Physics,
-                     New York University, 4 Washington Place,
-                     New York, NY 10003, USA}
-\altaffiltext{\cds}{Center for Data Science,
-                     New York University, 60 Fifth Avenue,
-                     New York, NY 10011, USA}
-\altaffiltext{\mpia}{Max-Planck-Institut f\"ur Astronomie,
-                     K\"onigstuhl 17, D-69117 Heidelberg, Germany}
-\altaffiltext{\flatiron}{Simons Center for Data Analysis,
-                     Simons Foundation, 160 Fifth Avenue,
-                     New York, NY 10010, USA}
-\altaffiltext{\uw}{Astronomy Department, University of Washington,
-                   Seattle, WA 98195, USA}
-\altaffiltext{\sagan}{Sagan Fellow}
-
-\begin{abstract}
-% Context
-Given sparse or low-quality radial-velocity measurements of a star, there are
-often many qualitatively different stellar or exoplanet companion orbit models
-that are consistent with the data.
-The consequent multimodality of the likelihood function leads to extremely
-challenging search, optimization, and MCMC posterior sampling in the space of
-orbital parameters.
-% Aims
-Here we create a custom-built Monte Carlo sampler that can produce a posterior
-sampling for orbital parameters given any number of noisy or sparse radial-velocity
-measurements~-- even when the likelihood function is poorly behaved.
-% Methods
-The six standard orbital parameters for a binary system can be split into the four non-linear
-parameters (period, eccentricity, argument of pericenter, phase) and two linear
-parameters (velocity amplitude and barycenter velocity).
-We capitalize on this separability and build a variant of Simple Monte Carlo
-sampling: we densely sample the non-linear orbital parameters, and then
-perform rejection sampling using a marginalized likelihood, marginalizing out
-the linear orbital parameters.
-In the case of sparse or uninformative data, the sampling obtained by the Simple
-Monte Carlo is generally multimodal and dense.
-As the data become more informative, the sampling becomes effectively unimodal but too sparse.
-In the unimodal case, we therefore follow the Simple Monte Carlo with standard MCMC to
-make the sampling denser.
-% Results
-The method produces correct samplings in orbital parameters for data sets
-that include as few as three noisy velocity epochs.
-\samplername\ can therefore be used to (1) verify whether the pdf of the orbit parameters
-is effectively unimodal for a given set of data, and (2)
-produce proper samplings of multimodal pdfs; these are still highly informative
-and can be used in hierarchical modeling
-(e.g., population modeling).
-We give some examples that show how the posterior probability depends extremely
-strongly on the number and time coverage of the observations and their
-uncertainties.
-\end{abstract}
-
-\keywords{
-  binaries: spectroscopic
-  ---
-  methods: data analysis
-  ---
-  methods: statistical
-  ---
-  planets and satellites: fundamental parameters
-  ---
-  surveys
-  ---
-  techniques: radial velocities
-}
-
-\section{Introduction} \label{sec:intro}
-
-Precise radial-velocity measurements of stars have transformed
-astrophysics in the last decades:
-They have permitted the discovery of the first planets around other stars,
-including especially the unanticipated but common ``hot Jupiters,''
-and have been used to discover or confirm hundreds
-of planets (for a review, see \citealt{Udry:2007}).
-Radial velocity measurements have also been used to find substellar,
-degenerate, and black-hole companions to more normal stars, and hold
-the promise of delivering the full population statistics for binary
-(and trinary) star systems (e.g., \citealt{Raghavan:2010,
-Tokovinin:2014,Troup:2016}).
-
-With large stellar spectroscopic surveys operating or under
-construction, we expect to have good quality spectra for millions
-of stars in the next few years.
-Most of these surveys have at least some targets---and many have many
-targets---that are observed multiple times (e.g., \citealt{Majewski:2015}).
-Whether as primary or secondary goal of their observing
-strategies, these surveys can generate discoveries of planetary,
-substellar, and stellar companions.
-These discoveries, in turn, will feed population inferences, follow-up
-programs, and projects to refine precise stellar models.
-
-However, when radial-velocity observations are not designed with
-unambiguous detection and discovery in mind, usually there are
-multiple possible binary-star (orbit) models that are consistent with any
-modest number of radial-velocity measurements that show stellar
-acceleration.
-That is, a small number of radial velocity measurements---even when the
-uncertainties are small---will lead to posterior beliefs about companion
-orbits and masses that put substantial plausibility onto multiple
-qualitatively different solutions.
-This is then reflected in a likelihood function that is highly multi-modal in
-the relevant parameter spaces (e.g., Keplerian orbital parameters).
-While multi-modal orbit likelihoods may be frustrating when studing individual
-systems of particular interest, extensive sets of such likelihoods can
-be powerful constraints for hierarchical modelling, inferring e.g. the
-charateristics of the binary star, or exoplanet population.
-
-While the problem has of course been recognized for a long time, there
-are currently no methods that explore these highly multimodal
-functions with good guarantees of correctness (that is, converged
-samplings that fairly sample the full posterior; but see
-\citealt{Brewer:2015}).
-Good samplings are essential to the jobs of
-delivering correct posterior samplings and reliable probabilistic statements
-about detection and characterization.
-
-Here we present a path to address this problem.
-Our approach is to build custom posterior sampling methods that capitalize on
-the structure of the binary-star (or star--exoplanet) kinematics to generate
-robust samplings also of multiple solutions at manageable computational cost.
-In what follows, we use the term ``binary'' for any system with an observed
-source (the primary, e.g., a star), whose radial velocity variations are
-explained through gravitational two-body interactions with another object (the
-companion, e.g., star, exoplanet, stellar remnant); i.e. we restrict our
-analysis to single-line spectroscopic binary systems.
-
-The structure of this \documentname\ is as follows:
-We lay out our assumptions and implementation approach, and demonstrate that we
-have a method that is reliable and essentially always correct under
-those assumptions.
-We perform experiments with the method to understand its properties and
-limitations.
-We then discuss the astrophysical applicability and potential of the
-method.
-We finish by describing the changes we would have to make if we weakened our assumptions, or
-if we don't weaken our assumptions but they indeed prove to be far from correct.
-
-\section{Assumptions and method} \label{sec:method}
-
-In order to set up a well-posed problem and build a path to a definite solution,
-we make a set of sensible, but non-trivial assumptions about the stellar systems we will use
-and observations thereof.
-Ultimately, we assume that the radial velocity curve of a single-line
-spectroscopic binary system can be specified by six parameters
-(\citealt{Kepler:1609}).
-Here we adopt a parameterization similar to \citealt{Murray:2010}:
-$P$, $e$, $\phi_0$, $\omega$, $K$, and $v_0$, which are the period,
-eccentricity, pericenter phase and argument, velocity semi-amplitude, and the
-barycenter velocity.
-As is well-known, this does not fully specify the binary system itself, because
-of the $\sin{i}$ and mass function degeneracies.
-To proceed, we assume the following:
-\begin{itemize}\itemsep0ex  % <- #yourefired
-\item We have measurements of the radial velocity of a
-  star, and that the time dependence of the expectation of that radial
-  velocity is well described by the gravitational orbit of a pair of
-  point masses (the two-body problem). We assume that the uncertainties
-  in the observation epochs are negligible, and specified in an inertial frame (for
-  example, Solar-System barycentric Julian date).
-  We only consider the case of a single-line spectroscopic binary system,
-  where we do not have measurements of the (fainter) companion's projected orbit.
-\item  Each star has exactly one companion, and that the
-  radial-velocity measurements are not contaminated by nor affected by
-  any other bodies. Our analysis allows the effective mass of the
-  exactly-one companion to go to zero; this encompasses the case of no companion .
-\item The noise contributions to individual radial-velocity measurements are
-  well described as draws from zero-mean normal (Gaussian) distributions with
-  correctly known variances convolved with a zero-mean normal distribution with
-  an additional ``jitter'' variance, $s^2$. We assume that there are no outliers
-  beyond this flexible noise model.
-\item We can put particular, fairly sensible but not highly restrictive,
-  prior pdfs on all the orbital parameters, as we
-  describe below.
-\end{itemize}
-Each of these assumptions could be challenged: in particular we expect some stars
-to have additional companions, and we expect there to be outliers and
-unaccounted sources of noise.
-We will return to these assumptions, and the consequences of relaxing them, in
-\sectionname~\ref{sec:discussion}.
-
-The radial velocity $v$ at time $t$ is then given by (see also \eqname~63 in
-\citealt{Murray:2010})
-\begin{equation}
-  v(t;\bs{\theta}) = v_0 + K\,[\cos(\omega + f) + e\,\cos\omega]
-\end{equation}
-where the $\bs{\theta}$ represents the free parameters, $f$ is the true anomaly
-given by
-\begin{equation}
-  \cos f = \frac{\cos E - e}{1 - e\, \cos E}
-\end{equation}
-and the eccentric anomaly, $E$, must be solved for with the mean
-anomaly, $M$,
-\begin{align}
-  M &= \frac{2\pi\, t}{P} - \phi_0\\
-  M &= E - e\,\sin E \quad .
-\end{align}
-Of these parameters, four ($P$, $e$, $\omega$, $\phi_0$) are non-linearly
-related to the radial-velocity expectation, and two ($K$, $v_0$) are
-linearly related.
-We additionally allow the the radial velocity curve of any star has an overall
-jitter, $s^2$, to vary to partially account for
-imperfect knowledge of the radial velocity uncertainties and any intrinsic
-radial-velocity scatter; the jitter must also be treated as a non-linear
-parameter.
-
-With such a parameterization, the problem is then to construct the posterior pdf
-for these seven parameters, accounting for the fact that this pdf
-may have very complex, multi-modal structure.
-Fundamentally, the method we describe and demonstrate here is
-\emph{Simple Monte Carlo} in the non-linear parameters, but with analytic
-marginalization over the two linear parameters.
-The method capitalizes on the unique problem structure:
-\begin{itemize}\itemsep0ex
-\item There are both linear and non-linear parameters, and we can
-  treat them differently; in particular, it is possible to
-  analytically marginalize out the linear parameters (provided that the
-  noise model is well-behaved and the prior pdf is conjugate).
-\item There is a finite, time-sampling-imposed minimum size or
-  resolution---in the period---of any features in the
-  likelihood function. That is, there cannot be arbitrarily narrow
-  modes in the multimodal posterior pdf.
-\end{itemize}
-
-The method we refer to as Simple Monte Carlo is a specific case of
-rejection-sampling (\citealt{VonNeumann:1951}) in which we densely sample from
-the prior probability density function (prior pdf) and use the likelihood
-evaluated at these samples as the rejection scalar.
-In detail, the rejection step works as follows:
-\begin{enumerate}\itemsep0ex
-\item For each sample $j$ in the prior pdf sampling of the four non-linear
-  parameters, there is a (linear, not logarithmic) likelihood value $L_j$ (a
-  probability for the data given the parameters).
-\item There is a maximum value $L_{\rm max}$ that is the largest value of
-  $L_j$ found across all of the samples in the prior sampling.
-\item For each sample $j$, choose a random number $r_j$ between 0 and
-  $L_{\rm max}$
-\item Reject the sample $j$ if $L_j < r_j$.
-\item The number of samples that survive the rejection is (hereafter) $M$.
-\end{enumerate}
-Note that this algorithm is guaranteed to produce at least one
-surviving sample; of course if only one sample survives (or any very
-small number), the sampling is not guaranteed to be fair.
-That said, if the original sampling of the prior pdf is dense enough
-that many survive the rejection step, the surviving samples do, by construction,
-constitute a fair, uncorrelated sampling from the posterior pdf.
-
-Our prior pdf in the non-linear parameters is very straightforward:
-\begin{align}
-    p(\ln P) &= \mathcal{U}(\ln P_{\rm min}, \ln P_{\rm max})\\
-    p(e) &= {\rm Beta}(a, b) = \frac{\Gamma(a+b)}{\Gamma(a) \, \Gamma(b)} \, e^{a-1} \, [1 - e]^{b-1}\\
-    p(\omega) &= \mathcal{U}(0, 2\pi) ~ [{\rm rad}]\\
-    p(\phi_0) &= \mathcal{U}(0, 2\pi) ~ [{\rm rad}]\\
-    p(\ln s^2) &= \mathcal{N}(\mu_s, \sigma^2_s)
-\end{align}
-where $\mathcal{U}(x_1, x_2)$ is the uniform distribution over the domain $(x_1,
-x_2)$, $\mathcal{N}(\mu, \sigma^2)$ is the normal distribution with mean $\mu$
-and variance $\sigma^2$, and the prior pdf over eccentricity is the Beta
-distribution with $a=0.867$, $b=3.03$ \citep{Kipping:2013}.
-
-In \sectionname~\ref{sec:experiments} or in the subsections specific to the
-different experiments we specify the values for hyperparameters $P_{\rm min}$,
-$P_{\rm max}$, $\mu_s$, and $\sigma^2_s$.
-In practice, the choice of $\mu_s$ and $\sigma^2_s$ can be tuned appropriately
-depending on knowledge about intrinsic variability of the source or suspicions
-about the reported uncertainties.
-We sample the prior pdf directly and explicitly with standard
-\project{numpy.random} calls (\citealt{Van-der-Walt:2011}).
-In practice, we are usually required to take around $J=2^{28}$ samples (indeed,
-a quarter billion samples) from the prior-pdf to produce sufficient final
-samplings; in each experiment below, we state  the total number of prior samples
-generated and the number of surviving samples.
-
-The unmarginalized likelihood function $L$ is
-\begin{equation}
-\ln L = -\frac{1}{2}\,\sum_{n=1}^N \left[\frac{[v_n - v(t_n;\bs{\theta})]^2}{\sigma_n^2 + s^2}
- +\ln \left(2\pi\,[\sigma_n^2 + s^2]\right) \right]
-\end{equation}
-where $n$ indexes the individual data points $v_n$, $v(t)$ is the radial
-velocity prediction at time $t$ given the orbital parameters $\bs{\theta}$, the
-data-point times are the $t_n$, and $\sigma_n^2$ is the Gaussian noise variance
-for data point $n$.
-Note that the form of this likelihood function is fully specified by the
-assumptions, given above.
-
-We rejection-sample, however, using a marginalized likelihood, where we
-analytically marginalize out the linear parameters ($K$, $v_0$).
-We construct a $N \times 2$ design matrix consisting of a column of unit-$[K]$
-predictions (given the non-linear parameters) and a column of ones.
-We perform standard linear least-square fitting with this design
-matrix to obtain the best-fit values for the two linear parameters,
-and the standard $2\times 2$ linear-fitting covariance matrix $C_j$ for their
-uncertainties.
-With these, we can construct---for each prior sample---the marginalized
-likelihood $Q_j$
-\begin{equation}
-\ln Q_j = -\frac{1}{2}\,\sum_{n=1}^N \left[\frac{[v_n - v(t_n;\bs{\theta})]^2}{\sigma_n^2 + s^2}
- +\ln \left(2\pi\,[\sigma_n^2 + s^2]\right) \right] -\frac{1}{2}\,\ln ||2\pi\,C_j||
-\end{equation}
-where the prediction $v(t_n;\bs{\theta}_j)$ is taken at the best-fit values of
-the linear parameters given sample $j$ of the non-linear parameters, and the
-log-determinant term ($\ln ||C_j||$) accounts for the volume in the
-marginalization integral.
-The marginalization assumes that the prior pdfs on the linear parameters
-are very broad and Gaussian---or
-at least very flat over the range of relevance---and that they do not depend
-on the nonlinear parameters in any way (which is a substantial restriction;
-see \sectionname~\ref{sec:discussion}).
-These $Q_j$ are used in the rejection sampling algorithm described above
-as Simple Monte Carlo.
-
-There are three possible outcomes of this rejection sampling, based on two
-thresholds:
-We set a minimum number of samples $M_{\rm min}=128$.
-We also set a period resolution $\Delta = [4\,P^2] / [2\pi\,T]$, (with
-$P$ set to the median period across the surviving samples and $T$ set to
-the epoch span of the data).
-This $\Delta$ is an expansion of the period resolution expected from an
-information-theory (sampling theorems) perspective:
-for a periodic signal with period $P$ observed over a window with size $T$,
-peaks in the Fourier transform of the time series cannot [...] -- Nyquist argument??
-\todo{~HWR: this previous sentence sounds cool; what does it mean? i.e. pls. rephrase,
-including an operative instruction how to set $\Delta$.}.
-The three possible outcomes are:
-\begin{itemize}\itemsep0ex
-\item $M\geq M_{\rm min}$ samples survive the rejection.
-  In this case, we are done.
-\item $M<M_{\rm min}$ samples survive the rejection, and these samples have a
-  root-variance (rms) in the period parameter $P$ that is smaller than $\Delta$
-  (i.e. they give no indication of period ambiguity).
-  In this case we assume that the posterior pdf is effectively unimodal, and we
-  use the surviving samples (or sample) to initialize a MCMC sampling using the
-  \emcee\ package (\citealt{Foreman-Mackey:2013}).
-\item $M<M_{\rm min}$ samples survive the rejection, and these samples
-  span a period range larger than $\Delta$.
-  In this case, we iterate the Simple Monte Carlo procedure: We generate new
-  prior-pdf samplings and rejection sample until the number of surviving samples
-  is larger than $M_{\rm min}$.
-  This is expensive.
-\end{itemize}
-When we trigger the intialization and operation of \emcee, we do the following:
-\begin{enumerate}\itemsep0ex
-\item Randomly generate $M_{\rm min}$ sets of parameters $\bs{\theta}_m$
-  (linear and nonlinear parameters) in a small, Gaussian ball around
-  the highest-$Q_j$ sample from the Simple Monte Carlo.
-\item Run \emcee\ on this ensemble (with $M_{\rm min}$ walkers) for $2^{16}$
-  steps.
-\item Take the final state of the $M_{\rm min}$-element ensemble as a
-  fair sampling of the posterior pdf.
-\end{enumerate}
-This procedure ensures that no matter what path we take, we end up with
-at least $M_{\rm min}$ samples from the posterior for any input data.
-
-Within the initial assumptions, this procedure almost inevitably results in a
-correct sampling of the parameter {\it pdf}. This is ensured by the density of the
-prior sampling in the nonlinear parameters, and also borne out in the numerical experiments
-in the following \sectionname.
-
-\section{Experiments and results} \label{sec:experiments}
-
-In what follows, we use (1) simulated data with known properties and (2) actual
-spectroscopic data from Data Release 13 (DR13;
-\citealt{SDSS-Collaboration:2016}) of the Apache Point Obsevatory Galactic
-Evolution Experiment (\apogee; \citealt{Majewski:2015}) in a series of
-experiments that demonstrate the reliability and utility of \samplername.
-\apogee\ is one of the four sub-surveys of the Sloan Digital Sky Survey-III
-(SDSS-III; \citealt{Eisenstein:2011}) and utilized a new infrared spectrograph
-to obtain moderate-resolution, H-band spectra for over 160,000 stars throughout
-the Galaxy.
-From these spectra, high-precision radial velocities, chemical abundances, and
-stellar parameters have been derived and released as a part of DR13
-(\citealt{Holtzman:2015,Nidever:2015}).
-
-As a part of the observing strategy of \apogee, most stars are observed
-multiple times and binned by day into ``visit'' spectra.
-Though a typical star is only observed a few times, (1) at least one pair of
-visits are separated by one month or longer, and (2) thousands of stars have
-been observed more than 10 times (for a more detailed look at the cadence and
-number of visits for \apogee\ stars, see \figname~1 in \citealt{Troup:2016}).
-Radial velocities (and stellar parameters) are derived for each of the visit
-spectra, affording a sparse and sporadic time-domain sampling of the radial
-velocity variations of most stars in the survey.
-This time-domain information was recently used to identify a sample of
-candidate stellar and substellar companions to \apogee\ stars
-(\citealt{Troup:2016}).
-
-This search was conducted after data quality and data \emph{quantity} cuts that
-were designed to keep the number of data points larger than the number of
-parameters in the model.
-In their case, the model parameters are six Keplerian orbital parameters plus a
-long-term (linear) velocity trend (seven in total).
-Under this criterion, stars with fewer than eight visits were eliminated from further
-consideration, leaving $\approx$15,000 stars.
-For each of the remaining stars, the radial velocity curves were searched for
-significant periods, which were then used to initialize $\chi^2$ fits of a
-Keplerian orbit using a custom least-squares fitter (\acronym{MPRVFIT};
-\citealt{De-Lee:2013}).
-In cases where multiple significant periods were found, the parameters obtained
-from the fit with the best modified $\chi^2$ value were retained (modulo a
-number of other considerations described in \sectionname~3.3.4 of
-\citealt{Troup:2016}).
-
-The complexity of this pipeline and logic needed to identify a single optimal
-set of orbital parameters from a set of solutions highlights the fact that the
-likelihood function for a Keplerian orbit model is generically multi-modal.
-When there are few data points or poor phase coverage this is especially true.
-While useful for searching for new candidate binaries, such a pipeline does not
-easily fit within hierarchical probabilistic modeling of the population of
-companions.
-
-\subsection{Experiment~\arabic{expcounter}: Validation with simulated data}
-\label{sec:validation}
-\stepcounter{expcounter}
-
-As a first demonstration, we generate fake radial velocity observations (with
-uncertainties) that are consistent with our assumptions
-(\sectionname~\ref{sec:method}), then sample from the posterior pdf over orbital
-parameters with \samplername.
-The eccentricity, period, and velocity semi-amplitude are chosen to be broadly
-consistent with the typical sub-stellar companion found in recent analysis of
-the \apogee\ data (\citealt{Troup:2016}), the angle parameters ($\omega$,
-$\phi_0$) are sampled from a uniform distribution, and the barycenter velocity
-is drawn from a zero-mean Gaussian with variance $\sigma^2 = (30~\kms)^2$.
-The values of the parameters used for the simulated data (e.g., the truth) are:
-$P = 103.71~{\rm day}$, $e = 0.313$, $\omega = 68.95^\circ$,
-$\phi_0 = 223.96^\circ$, $K = 8.134~\kms$, $v_0 = 42.98~\kms$.
-We uniformly sample five observation epochs over the interval $(0,1095)~{\rm day}$
-imagining a 3-year survey with no observing strategy and arbitrarily set the
-survey start date (in barycentric MJD) to be 55555.
-The radial velocity measurement uncertainties are drawn from a uniform
-distribution over the interval $(0.1, 0.2)~\kms$, motivated by current \apogee\
-radial velocity uncertainties.
-
-We perform two samplings as a validation of \samplername:
-(a) we fix the jitter parameter $s^2 = 0$, i.e. we assume the uncertainties are
-known perfectly and there is no intrinsic scatter, and (b) we sample over the
-jitter parameter as well, setting $(\mu_s,\sigma^2_s) = (0,8)$ (note that these
-are dimensionless because they set the scale of a Gaussian in $\ln s^2$).
-We start by generating $J=2^{28}$ prior samples over the nonlinear parameters
-with a period domain of $(P_{\rm min}, P_{\rm max}) = (16, 8192)~{\rm day}$ (see
-\sectionname~\ref{sec:method}) and use these same prior samples for both runs.
-For (a), 678 samples pass our rejection sampling step, and for (b), 580 samples
-survive.
-
-\figname~\ref{fig:validation-rv} shows the simulated data (black points) along with
-the true orbit (dashed, green line) and orbits computed from samples from the
-posterior pdf (grey lines) for the sampling with fixed jitter (top panel) and
-the sampling including jitter as a non-linear parameter (bottom panel).
-Because we use the same prior samples in each, these look almost identical.
-\figname s~\ref{fig:validation-corner-a}--\ref{fig:validation-corner-b} show all
-projections of the posterior samples (grey points) and the true, input
-parameters (green lines and markers) for the case with fixed jitter and the case
-where jitter is treated as a free parameter.
-The surviving samples in each case look very similar, as expected.
-The typical uncertainties for these simulated data are $\sigma_v \approx
-0.15~\kms$; for values of $\ln s \lesssim 3$ (where most are concentrated), this
-extra jitter is negligible compared to the uncertainties.
-Note that samples above $\ln s \approx 5$ are mostly rejected, indicating that,
-as constructed, the uncertainties are purely Gaussian and known.
-
-In both cases, the modes in period-space are narrow with a variety of
-separations, as can be seen in the radial-velocity curves plotted in the top
-panel.
-For small numbers of observations with poor phase-coverage, the posterior pdf
-over orbital parameters is extremely complex and structured, but we are still
-able to generate samples using \samplername\ that capture the complexity.
-It is obvious that these multimodal samples are essentially useless when
-trying to understand one particular system at hand. Yet, they rule out almost
-all of the parameter space encompassed by the prior distribution:
-even a few radial velocity measurements are manifestly very informative.
-
-\begin{figure*}[p]
-\begin{center}
-\includegraphics[width=\textwidth]{figures/validation-rv-curves.pdf}
-\end{center}
-\caption{%
-In both panels, black points show five simulated radial velocity measurements, plotted
-against Barycentric Modified Julian Date (BMJD) of the observations. The dashed
-green line shows the true, input orbit from which the radial velocity measurements
-were drawn.
-Uncertainties on the data points are much smaller than the marker size.
-Grey curves show orbits computed from 128 samples from, in the top panel, the
-posterior pdf with the jitter held fixed at $s^2 = 0$ and, in the bottom panel,
-the posterior pdf including jitter as a free parameter.
-Using \samplername\ several qualitatively different orbital solutions are found over a range of
-eccentricities and periods for each case, including the correct orbit.
-This is simply a validation of the method.
-\label{fig:validation-rv}}
-\end{figure*}
-
-\begin{figure*}[p]
-\begin{center}
-\includegraphics[width=\textwidth]{figures/validation-corner-a.pdf}
-\end{center}
-\caption{%
-Projections of the 678 surviving posterior samples when considering the five velocity measurements from
-Fig.\ref{fig:validation-rv} with fixed jitter (grey
-points).
-The values used to generate the input orbit are shown as green cross-hairs.
-\label{fig:validation-corner-a}}
-\end{figure*}
-
-\begin{figure*}[p]
-\begin{center}
-\includegraphics[width=\textwidth]{figures/validation-corner-b.pdf}
-\end{center}
-\caption{%
-Same as \figname~\ref{fig:validation-corner-a} but for the 580 surviving posterior
-samples when also sampling over an unknown jitter parameter, $s^2$.
-\label{fig:validation-corner-b}}
-\end{figure*}
-
-\subsection{Experiment~\arabic{expcounter}: Underestimated uncertainties}
-\label{sec:undunc}
-\stepcounter{expcounter}
-Besides the number and spacing of the observation epochs, the
-precision of the individual radial velocity measurements matters.
-Less precise data, compared to the radial velocity amplitude,
-will admit more qualitatively different orbital solutions.
-The structure and complexity of the posterior pdf (at fixed jitter) will
-therefore depend strongly on knowing the measurement uncertainties and
-the instrinsic velocity variability of the system.
-We illustrate this using another simulated radial velocity curve with
-lower signal-to-noise. And we show that for underestimated uncertainties,
-the posterior pdf over orbital parameters can look well-constrained, but may be
-discrepant with the true orbital parameters.
-Finally, we show that by simultaneously sampling over an unknown extra variance in
-the data (the jitter), we can account for additional, unaccounted sources of noise.
-
-For this experiment, we use the following parameter values to generate the
-simulated data: $P = 103.71~{\rm day}$, $e = 0.313$, $\omega = 250.73^\circ$,
-$\phi_0 = 103.01^\circ$, $K = 1.134~\kms$, $v_0 = 8.489~\kms$.
-We again uniformly sample five observation epochs over the interval $(0,1095)~{\rm
-day}$ and use radial velocity measurement uncertainties drawn from a uniform
-distribution over the interval $(0.1, 0.2)~\kms$ (the median true uncertainty is
-$\ln \left(\frac{\sigma_v}{\mps}\right) \approx 5$).
-
-When running \samplername\ for this experiment, we consider three cases:
-(a) the uncertainties are (correctly) known and jitter is fixed and ignored ($s^2=0$), (b)
-the uncertainties are underestimated by a factor of 8 and jitter is fixed and
-ignored ($s^2=0$), and (c) the uncertainties are underestimated by a factor of 8
-and we treat the jitter as a free parameter.
-For each case, we again generate $2^{28}$ prior samples over the nonlinear
-parameters with a period domain of $(P_{\rm min}, P_{\rm max}) = (16, 8192)~{\rm
-day}$ and re-use these prior samples for each case.
-In case (c), we generate samples in the jitter by setting
-$(\mu_s,\sigma^2_s) = (10,1)$---here we are assuming that we have some suspicion
-about the true magnitude of the uncertainties.
-
-\figname~\ref{fig:undunc-rv} shows the simulated data and presumed uncertainties (black
-points), the true orbit (dashed, green line), and orbits computed from samples
-from the posterior pdf (grey lines) for the three different samplings.
-In all cases, a wide variety of orbit solutions is permitted by the data. But
-note that far fewer modes are present in the middle panel (case (b)), when the
-uncertainties are underestimated.
-\figname s~\ref{fig:undunc-corner-a}--\ref{fig:undunc-corner-c} show the
-corresponding corner plots of the parameter pdf's for these three cases.
-For this data set, when the uncertainties are correctly known, the posterior pdf is highly
-multi-modal (case (a)).
-When the uncertainties are underestimated, the posterior pdf has fewer modes,
-but the true orbital parameters do not appear consistent with any of the
-strongest modes (case (b)).
-When the uncertainties are (severely) underestimated but the jitter is allowed to vary
-(case (c)), the model prefers solutions with a finite jitter comparable to the
-input true uncertainties ($\ln \left(\frac{\sigma_v}{\mps}\right) \approx 5$).
-We have therefore shown that \samplername\ is useful even when uncertainties are
-underestimated or the intrinsic velocity variability of a system is unknown.
-
-\begin{figure*}[p]
-\begin{center}
-\includegraphics[width=\textwidth]{figures/undunc-rv-curves.pdf}
-\end{center}
-\caption{%
-Same as \figname~\ref{fig:validation-rv} but for the three cases in this experiment:
-(a) known uncertainties and jitter fixed to $s^2 = 0$, (b) underestimated
-uncertainties and jitter fixed to $s^2 = 0$, (c) underestimated uncertainties
-and jitter allowed to vary.
-\label{fig:undunc-rv}}
-\end{figure*}
-
-\begin{figure*}[p]
-\begin{center}
-\includegraphics[width=\textwidth]{figures/undunc-corner-a.pdf}
-\end{center}
-\caption{%
-Same as \figname~\ref{fig:validation-corner-a} but for case (a) in Experiment 2, where the
-uncertainties are known and jitter is fixed to $s^2 = 0$.
-46330 samples survive the rejection step.
-Henceforth we will drop the angular parameters $\omega$ and $\phi_0$ from the
-corner plots to conserve space.
-\label{fig:undunc-corner-a}}
-\end{figure*}
-
-\begin{figure*}[p]
-\begin{center}
-\includegraphics[width=\textwidth]{figures/undunc-corner-b.pdf}
-\end{center}
-\caption{%
-Same as \figname~\ref{fig:undunc-corner-a} but for case (b) in Experiment 2, where the
-uncertainties are underestimated by a factor of 8 and jitter is fixed to
-$s^2 = 0$.
-146 samples survive the rejection step.
-\label{fig:undunc-corner-b}}
-\end{figure*}
-
-\begin{figure*}[p]
-\begin{center}
-\includegraphics[width=\textwidth]{figures/undunc-corner-c.pdf}
-\end{center}
-\caption{%
-Same as \figname~\ref{fig:undunc-corner-a} but for case (c) in Experiment 2, where the
-uncertainties are underestimated by a factor of 8 and the jitter is sampled as
-a non-linear parameter.
-1323 samples survive the rejection step.
-\label{fig:undunc-corner-c}}
-\end{figure*}
-
-\subsection{Experiment~\arabic{expcounter}: Varying the number of data points}
-\label{sec:numpts}
-\stepcounter{expcounter}
-
-When the phase coverage of the radial velocity observations is good and the
-number of observation epochs is large, the posterior pdf over orbital parameters effectively
-become unimodal.
-Under these conditions, \samplername\ is of course a very inefficient sampler for this
-problem and will return very few samples (as few as one).
-As we have seen in the previous experiments, when the number of data points is
-small or the uncertainties are large, the posterior pdf is generally
-multi-modal.
-In this experiment we explore the dependence of the poterior pdf's complexity on the number
-of observation epochs by generating radial velocity curves with initially 11 epochs.
-After running \samplername\ with the full 11 observations, we successively
-remove 2 data points and re-run the sampling until we are left with three
-observations epochs as input data (a total of five consecutive runs).
-
-Specifically, we again generate $2^{28}$ prior samples over the nonlinear
-parameters with a period domain of $(P_{\rm min}, P_{\rm max}) = (16, 8192)~{\rm
-day}$ and re-use these prior samples for each sub-sampling of the data.
-We fix the jitter to $s^2 = 0$ and assume that the uncertainties are known.
-\figname s~\ref{fig:numpts-rv} shows the simulated data and orbits computed from
-posterior samplings.
-Starting from the top of \figname~\ref{fig:numpts-rv} with the full set of 11
-data points, each panel below has two epochs fewer than the previous.
-The data used for the pdf sampling shown in a given panel are plotted as black
-circles and the number of data points used in each panel, $N$, are indicated.
-As described in \sectionname~\ref{sec:method}, when the number of surviving
-samples $M < M_{\rm min}=128$ after rejection sampling, we either (1) initialize
-\emcee\ using the remaining sample(s) if the periods of the surviving sample(s)
-are sufficiently close, or (2) re-run \samplername\ with a new set of prior
-samples until we have at least $M_{\rm min}$ samples from the posterior pdf.
-In all panels, 128 orbits computed from the posterior samples are shown.
-
-The structure in the posterior samples in one projection of the posterior pdf
-(period and excentricity) is
-shown in the right panels of \figname~\ref{fig:numpts-rv}.
-For the cases with nine and 11 data points, the posterior pdf appears to be
-uni-modal.
-Multiple modes first appear when $N=7$ and the posterior pdf become more
-structured in further sub-samplings of the data until ultimately forming a
-harmonic series of modes in the final case of $N=3$.
-It is worth emphasizing that even for the case with 3 data points, $<1\%$ of the
-prior samples pass the rejection step:
-even 3 radial velocity observations are informative!
-
-\begin{figure*}[p]
-\begin{center}
-\includegraphics[width=\textwidth]{figures/numpts-rv-curves.pdf}
-\end{center}
-\caption{%
-{\sl Left panels}: Analogous to the top panel of \figname~\ref{fig:validation-rv}, black
-points show \apogee\ radial velocity measurements used to generate samples from
-the posterior pdf over orbital parameters sub-sampled from the full set of
-simulated data.
-Grey curves show orbits corresponding to 128 samples from the posterior pdf, either
-from using \samplername, or, if \samplername\ returns few samples in a small
-range, from switching to \emcee\ to continue sampling until 128 samples are
-returned.
-The number of data points, $N$, and the number of samples that pass the
-rejection sampling in the first step of \samplername, $M$, are shown on each
-panel.
-Note that two of the (randomly chosen) observation times are so close that the
-markers overlap, so counting the number of data points appears inconsistent with
-the reported number.
-{\sl Right panels}: A single projection of the posterior samples in each case
-showing the log-period, $\ln P$, and eccentricity, $e$.
-The structure of the posterior pdf when the number of data points is small is
-highly complex but still much more compact than our prior beliefs.
-\label{fig:numpts-rv}}
-\end{figure*}
-
-\subsection{Experiment~\arabic{expcounter}: Real data for a known binary}
-\label{sec:apogee}
-\stepcounter{expcounter}
-
-For a more realistic application of \samplername, we choose an \apogee\ target
-with a previously identified companion (2M00110648+6609349) but with few radial
-velocity measurements (\citealt{Troup:2016}).
-\figname~\ref{fig:apogee-rv} shows radial velocity data for the star (black
-points). %\footnote{We don't plot the best-fit orbit from
-%\citealt{Troup:2016} because the parameter values reported in their work do not
-%produce Keplerian orbits that look like reasonable fits to the data.}
-Similar to Experiment 1, these data are sparse and have poor phase coverage.
-However, this epoch sampling is quite different and is representative of realistic
-survey design choices.
-
-We again generate $2^{28}$ prior samples over the nonlinear parameters with a
-period domain of $(P_{\rm min}, P_{\rm max}) = (16, 8192)~{\rm day}$ and with
-$(\mu_s,\sigma^2_s) = (10.5,1)$, of which 22,313 samples pass our rejection
-sampling step.
-Over-plotted as grey lines on \figname~\ref{fig:apogee-rv} are 256 orbits
-computed from these samples.
-Already from visualizing these orbits, it becomes clear that there are at least a few
-distinct period modes, and a wide variety of eccentricities, represented in the
-posterior sampling.
-
-\figname~\ref{fig:apogee-corner} shows projections of all posterior samples in
-different parameter combinations.
-Here it is clear there are at least three period modes: the dominant mode at $P
-\approx 300~{\rm day}$ is broadly consistent (but not coincident) with the previously measured period
-(\citealt{Troup:2016}); but other modes are clearly present at shorter periods
-with low eccentricity and longer periods with higher eccentricity.
-Interestingly, we also find that the model prefers having a finite jitter
-around $s \approx 116~\mps$, which would imply that the effective radial velocity
-uncertainties might be underestimated by a factor of $\approx 2$.
-
-\begin{figure*}[p]
-\begin{center}
-\includegraphics[width=\textwidth]{figures/apogee-rv-curves.pdf}
-\end{center}
-\caption{%
-Black points and uncertainties show \apogee\ radial velocity measurements for
-the target 2M00110648+6609349.
-Grey curves show orbits computed from 256 samples from the posterior pdf
-generated with \samplername\ with jitter as a free parameter.
-Several qualitatively different orbital solutions are found for this source.
-\label{fig:apogee-rv}}
-\end{figure*}
-
-\begin{figure*}[p]
-\begin{center}
-\includegraphics[width=\textwidth]{figures/apogee-corner.pdf}
-\end{center}
-\caption{%
-All projections of the 22,313 surviving posterior samples (grey points)
-for 2M00110648+6609349 with
-previously found orbital parameter values shown as the blue cross-hairs
-(\citealt{Troup:2016}).
-\label{fig:apogee-corner}}
-\end{figure*}
-
-\subsection{Experiment \arabic{expcounter}: Prospects for observation planning}
-\label{sec:obsplan}
-\stepcounter{expcounter}
-
-A noticable difference between the $N=5$ and $N=7$ panels in
-\figname~\ref{fig:numpts-rv} is that the posterior pdf collapses significantly
-between these cases (from $\gtrsim$20 period modes to 3):
-This implies that the two added observations are extremely informative.
-% However, there is nothing inherently special about these particular choices for
-% the number of observations. TODO: respond to Rix's note about Troup
-Inverting this idea, it also suggests that we can use \samplername\ to (1)
-predict the observation time that maximally collapses the posterior pdf for a
-previously measured source, and (2) for an expected population of sources, we
-can identify the optimal sampling pattern to maximize discovery or
-characterization of the sources.
-We will explore these ideas in detail in future work, but here we simply show
-that the timing of subsequent observations can lead to very different
-structure in the posterior samples.
-
-We again simulate a data set of four noisy radial velocity measurements, shown
-as black points in the top-left panel of \figname~\ref{fig:obsplan-rv}.
-Uncertainties were chosen to match the \apogee\ data ($\sigma_v \approx
-0.2~\kms$) and are shown as error bars, but they are often comparable to or
-smaller than the marker size.
-The top-right panel shows posterior samples produced with \samplername\ again in the
-space of log-period $\ln P$ and eccentricity $e$.
-The three lower rows all have six observation epochs: the same four from the top row,
-but now with two additional observations spaced, in phase, by $\frac{\Delta
-\phi}{2 \pi} = 0.04$ but with a different starting phase for the new
-observations.
-As is shown by the right panels, the observation times of the new observations
-can greatly effect the compactness of the posterior pdf.
-In particular, the placement of the observations in the bottom row of panels
-rules out most of the long-period modes from the top panels, \emph{and} many of
-the short-period modes, whereas for the middle two cases the new data are not as
-informative.
-
-\begin{figure*}[p]
-\begin{center}
-\includegraphics[width=\textwidth]{figures/obsplan-rv-curves.pdf}
-\end{center}
-\caption{%
-Similar to \figname~\ref{fig:numpts-rv} but now varying the timing of new
-simulated observations relative to the data in the top-left panel.
-The top row has four simulated observations and all of the rows below the top
-row have two additional observations (six) placed at different times but with
-fixed spacing in phase.
-The number of data points $N$ and number of samples that survive the rejection
-sampling $M$ are shown on each panel.
-\label{fig:obsplan-rv}}
-\end{figure*}
-
-\section{Discussion} \label{sec:discussion}
-
-We have built a Monte Carlo sampler---\samplername---to draw samples from the
-full posterior pdf over orbital parameters for single-companion systems,
-given a set of multi-epoch, single-line radial velocity measurements.
-\samplername\ has important properties that differ from other sampling methods:
-(1) It produces fair samplings even when the likelihood (and hence posterior
-pdf) is highly multi-modal; (2) the method is based on Simple Monte Carlo,  in
-some sense a pure brute-force method, which parallelizes trivially; and (3) the
-samplings are guaranteed to be correct under the sensible assumptions presented here,
-without the need for convergence or other diagnostic checks.
-If the pdf is monomodal, \samplername tells us that the solution is unique.
-If the pdf is multi-modal, \samplername captures all relevant different solutions.
-
-Our experiments show that \samplername\ can be used for discovery and
-characterization of stellar binaries or exoplanets, even with the presence of
-unrecognized or unaccounted noise contributions.
-
-
-Perhaps the primary innovation \samplername brings is a separation of the parameters into linear
-and nonlinear subsets. The brute force sampling is only required in the
-nonlinear subspace, aiding computational feasability.
-We further capitalize on the problem structure by identifying effectively
-unimodal and effectively multi-modal posterior pdfs using the minimum possible
-width of a likelihood peak in the period direction, given the time sampling.
-{\color{red} HWR: I mentioned this earlier; but the relation of the epoch sampling
-to the period width is not clearly, or operationally, stated; or I missed it.}
-
-Interestingly, as we show in \sectionname~\ref{sec:numpts}, even very sparse
-samplings of the radial-velocity history of a star provide highly
-informative posterior pdfs.  The bottom-right panel in
- \figurename~\ref{fig:numpts-rv} shows a highly
-multi-modal posterior pdf. But nonetheless
-the vast majority of prior pdf samples have been eliminated, and
-only a tiny subset of periods, eccentricities, and amplitudes are
-consistent with the data.
-These posterior pdfs may look bewilderingly complex, but they can contribute
-extremely valuable information to any hierarchical inference, or
-provide a very informative prior pdf for further observing campaigns.
-
-
-Indeed,  \samplername\  can be used to generate inputs for a hierarchical inference.
-In previous work (\citealt{Hogg:2010, Foreman-Mackey:2014}) we have shown
-that posterior samplings under an interim prior can be importance-sampled
-with a hierarchical inference to generate posterior beliefs about the
-full population.
-These hierarchical inferences are the only population inferences
-that properly propagate non-trivial uncertainties at the
-individual-system level to the conclusions at the population level.
-
-Consequently,  \samplername\ should also be valuable in
-observation planning, or cadence evaluation, or survey strategy:
-As \sectionname~\ref{sec:obsplan} shows, \samplername\ could be used to plan the
-times of next observations to maximize their expected information content.
-That is beyond the scope of this \documentname, but it is not beyond the scope
-of our ambitions.
-
-
-\samplername\ is based on a set of assumptions, itemized in
-\sectionname~\ref{sec:method}.
-The method delivers provably {\color{red} HWR: I thought a more pragmatic phrasing was in order..}
-correct samplings when these specific assumptions hold.
-Of course, these specific assumptions do \emph{not} hold sufficiently well!
-
-Astrophysically, we know that a star's radial-velocity history
-need not be set entirely by a single companion, with no other perturbers or
-sources of radial-velocity signal.
-When multiple Keplerian periodic signals are super-imposed in an observed
-radial-velocity curve, \samplername\ will typically lock on to one at a time,
-leading to ``clusters'' of solutions (which may be multi-modal themselves).
- {\color{red} HWR: Have you actually done such experiments, and written about them in the preceding parts?}
-Although the single-companion assumption is a severe assumption, it
-is pretty-much required for the method to be tractable.
-Of course, in reality, it is likely that many stars reside in higher-order
-multiplets.
-Sampling over orbital parameters even for two companions, however, is already
-intractable as the non-linear parameter space jumps to eight-dimensional, and
-(at least) ten-dimensional if there are companion--companion interactions.
-This would be absolutely intractable to sample by brute-force Simple
-Monte Carlo; our advice would be to switch to some kind of Markov
-Chain method that deals as well as possible with multi-modal
-posteriors, such as nested sampling (\citealt{Skilling:2004, Brewer:2009}).
-This change would be associated with the loss of the simple
-convergence criterion that Simple Monte Carlo provides: If lots of
-samples survive the rejection step, the posterior has been sampled
-fairly!
-There is no comparably simple way of determining that any nested
-sampling is converged.
-
-That said, there is a simple $N$-body problem that \emph{can} be solved
-tractably:
-For systems with one short-period companion and $\geq1$ very long-period
-companion(s), \samplername\ can be easily extended to include additional linear
-parameters that allow long-period velocity trends that are, e.g., polynomial in
-time; these additional parameters don't worsen the prior pdf sampling (which
-happens over the nonlinear parameters only).
-These extra linear parameters could alternatively include extra $v_0$ terms that
-come in when, say, the data come from a set of different radial-velocity
-programs with different calibrations (as is the case for the recent, impressive
-Proxima b discovery; \citealt{Anglada-Escude:2016}).
-
-Although we have argued that our prior pdf sampling is dense enough,it might not
-be dense enough if we push to very short periods.
-The problem structure assumptions (in \sectionname~\ref{sec:method})
-includes the point that, given a finite time span for the data, there
-is a finite width to any period peak in the likelihood function.
-This finite width is proportional to the period squared, so at very short
-periods, it gets very narrow.
-Our prior sampling is uniform in the logarithm of period, or the
-density of samples in period is proportional to inverse period.
-% If we wanted to make sure a minimal prior sampling was always dense
-% enough at every period, we should weight it by an additional factor of
-% inverse period.
-% A change like this could improve the reliability of the method when the data
-% are informative, the observations span a long time, and the true
-% period is short.
-For now \samplername\ simply addresses the prior sampling density issues
-by using as many prior samples as it possibly can!
-
-
-At a crucial practical level, there are no data sets (to our knowledge) with
-perfectly Gaussian noise, and even if there were, the noise variances
-could never be perfectly known. Here, introducing the jitter as an explicit fitting parameter
-should mitigate. Nonetheless, presuming we understand the noise properties,
-may still be the most problematic  assumption made by
-\samplername :
-Essentially all data sets show occasional outliers (catastrophic errors).
-There is nothing we can do simply here, if we want to capitalize on treating the
-linear and non-linear parameters separately.
-To deal with very rare outliers (such that no star would be likely to suffer
-from more than one), one possible modification would be to do all leave-one-out
-samplings, take the union, and then importance sample the results using some
-ratio of the mixture of leave-one-out Gaussian likelihoods to some more
-realistic likelihood that involves an outlier model (as, for example, we suggest
-in \cite{Hogg:2010a}).
-Such a modification to the method is beyond the scope of this
-\documentname\, but (once again) not beyond the scope of our ambitions.
-
-\acknowledgements
-This project was started at AstroHackWeek 2016, organized by Kyle
-Barbary (UCB) and Phil Marshall (SLAC) at the Berkeley Institute for
-Data Science.
-It is a pleasure to thank
-  Megan Bedell (Chicago),
-  Will Farr (Birmingham),
-  Ben Weaver (NOAO),
-  Josh Winn (Princeton),
-  and the participants at AstroHackWeek 2016
-for valuable discussions.
-
-This research was partially supported by
-  the \acronym{NSF} (grants \acronym{IIS-1124794}, \acronym{AST-1312863}, \acronym{AST-1517237}),
-  \acronym{NASA} (grant \acronym{NNX12AI50G}),
-  and the Moore-Sloan Data Science Environment at \acronym{NYU}.
-The data analysis presented in this article was partially performed on
-computational resources supported by the Princeton Institute for Computational
-Science and Engineering (PICSciE) and the Office of Information Technology's
-High Performance Computing Center and Visualization Laboratory at Princeton
-University.
-This work additionally used the Extreme Science and Engineering Discovery
-Environment \citep[XSEDE;][]{Towns:2014}, which is supported by National
-Science Foundation grant number ACI-1053575.
-
-This project made use of \sdssiii\ data. Funding for \sdssiii\ has been
-provided by the Alfred P. Sloan Foundation, the Participating Institutions, the
-National Science Foundation, and the \acronym{U.S.} Department of Energy Office
-of Science. The \sdssiii\ web site is \url{http://www.sdss3.org/}.
-
-\sdssiii\ is managed by the Astrophysical Research Consortium for the
-Participating Institutions of the \sdssiii\ Collaboration including the
-University of Arizona, the Brazilian Participation Group, Brookhaven National
-Laboratory, Carnegie Mellon University, University of Florida, the French
-Participation Group, the German Participation Group, Harvard University, the
-Instituto de Astrofisica de Canarias, the Michigan State/Notre
-Dame/\acronym{JINA} Participation Group, Johns Hopkins University, Lawrence
-Berkeley National Laboratory, Max Planck Institute for Astrophysics, Max Planck
-Institute for Extraterrestrial Physics, New Mexico State University, New York
-University, Ohio State University, Pennsylvania State University, University of
-Portsmouth, Princeton University, the Spanish Participation Group, University
-of Tokyo, University of Utah, Vanderbilt University, University of Virginia,
-University of Washington, and Yale University.
-
-\software{The code used in this project is available from
-\url{https://github.com/adrn/thejoker} under the MIT open-source software
-license. This version was generated at git commit
-\texttt{\githash\,(\gitdate)}.
-This research additionally utilized:
-    \texttt{Astropy} (\citealt{Astropy-Collaboration:2013}),
-    \texttt{emcee} (\citealt{Foreman-Mackey:2013}),
-    \texttt{IPython} (\citealt{Perez:2007}),
-    \texttt{matplotlib} (\citealt{Hunter:2007}),
-    and \texttt{numpy} (\citealt{Van-der-Walt:2011}).}
-
-\facility{\sdssiii, \apogee}
-
-\bibliographystyle{aasjournal}
-\bibliography{thejoker}
-
-\end{document}
-=======
-\documentclass[manuscript, letterpaper]{aastex6}
-
-% to-do list
-% ----------
-% - search for occurrences of HOGG, DWH, APW, DFM, HWR in the text to make sure all issues are addressed.
-
-% style notes
-% -----------
-% - This file generates by Makefile; don't be typing ``pdflatex'' or some bullshit.
-% - Line break between sentences to make the git diffs readable.
-% - Simple Monte Carlo gets a capital S to indicate that it is a defined thing.
-% - Use \, as a multiply operator.
-% - Reserve () for function arguments; use [] or {} for outer shit.
-% - Always prior pdf or posterior pdf, never prior or posterior (that's your arse).
-% - Use \sectionname not Section, \figname not Figure, \documentname not Article or Paper or paper.
-
-\include{gitstuff}
-\include{aastexmods}
-
-% packages
-\definecolor{cbblue}{HTML}{3182bd}
-\usepackage{microtype}  % ALWAYS!
-\usepackage{amsmath}
-\hypersetup{backref,breaklinks,colorlinks,urlcolor=cbblue,linkcolor=cbblue,citecolor=black}
-
-% define macros for text
-\newcommand{\project}[1]{\textsl{#1}}
-\newcommand{\acronym}[1]{{\small{#1}}}
-\newcommand{\apogee}{\project{\acronym{APOGEE}}}
-\newcommand{\sdssiii}{\project{\acronym{SDSS-III}}}
-\newcommand{\samplername}{\project{The~Joker}}
-\newcommand{\emcee}{\project{emcee}}
-\newcommand{\dr}{\acronym{DR13}}
-\newcommand{\documentname}{\textsl{Article}}
-\newcommand{\sectionname}{Section}
-\newcommand{\figname}{Figure}
-\newcommand{\eqname}{Equation}
-
-% define macros for math
-\newcommand{\asini}{\ensuremath{a_1\,\sin i}}
-\newcommand{\given}{\,|\,}
-\newcommand{\dd}{\mathrm{d}}
-\newcommand{\transpose}[1]{{#1}^{\mathsf{T}}}
-\newcommand{\inv}[1]{{#1}^{-1}}
-\newcommand{\msun}{\mathrm{M}_\odot}
-\newcommand{\rsun}{\mathrm{R}_\odot}
-\newcommand{\kms}{\mathrm{km}~\mathrm{s}^{-1}}
-\newcommand{\mps}{\mathrm{m}~\mathrm{s}^{-1}}
-\newcommand{\bs}[1]{\boldsymbol{#1}}
-
-% For experiments
-\newcounter{expcounter}
-\stepcounter{expcounter}
-
-% TODO
-\newcommand{\todo}[1]{{\color{red}TODO: #1}}
-
-\begin{document}\sloppy\sloppypar\raggedbottom\frenchspacing % trust me
-
-\title{\samplername: A custom Monte Carlo sampler \\
-  for binary-star and exoplanet radial velocity data}
-\author{Adrian~M.~Price-Whelan\altaffilmark{\pu,\adrn},
-        David~W.~Hogg\altaffilmark{\ccpp,\cds,\mpia,\flatiron},
-        Daniel~Foreman-Mackey\altaffilmark{\uw,\sagan},
-        Hans-Walter~Rix\altaffilmark{\mpia}
-}
-
-% Affiliations
-\newcommand{\pu}{1}
-\newcommand{\adrn}{2}
-\newcommand{\ccpp}{3}
-\newcommand{\cds}{4}
-\newcommand{\mpia}{5}
-\newcommand{\flatiron}{6}
-\newcommand{\uw}{7}
-\newcommand{\sagan}{8}
-
-\altaffiltext{\pu}{Department of Astrophysical Sciences,
-                   Princeton University, Princeton, NJ 08544, USA}
-\altaffiltext{\adrn}{To whom correspondence should be addressed:
-                     \texttt{adrn@princeton.edu}}
-\altaffiltext{\ccpp}{Center for Cosmology and Particle Physics,
-                     Department of Physics,
-                     New York University, 4 Washington Place,
-                     New York, NY 10003, USA}
-\altaffiltext{\cds}{Center for Data Science,
-                     New York University, 60 Fifth Avenue,
-                     New York, NY 10011, USA}
-\altaffiltext{\mpia}{Max-Planck-Institut f\"ur Astronomie,
-                     K\"onigstuhl 17, D-69117 Heidelberg, Germany}
-\altaffiltext{\flatiron}{Simons Center for Data Analysis,
-                     Simons Foundation, 160 Fifth Avenue,
-                     New York, NY 10010, USA}
-\altaffiltext{\uw}{Astronomy Department, University of Washington,
-                   Seattle, WA 98195, USA}
-\altaffiltext{\sagan}{Sagan Fellow}
-
-\begin{abstract}
-% Context
-Given sparse or low-quality radial-velocity measurements of a star, there are
-often many qualitatively different stellar or exoplanet companion orbit models
-that are consistent with the data.
-The consequent multimodality of the likelihood function leads to extremely
-challenging search, optimization, and MCMC posterior sampling in the space of
-orbital parameters.
-% Aims
-Here we create a custom-built Monte Carlo sampler that can produce a posterior
-sampling for orbital parameters given any number of noisy radial-velocity
-measurements~-- even when the likelihood function is poorly behaved.
-% Methods
-The six standard orbital parameters can be split into the four non-linear
-parameters (period, eccentricity, argument of pericenter, phase) and two linear
-parameters (velocity amplitude and barycenter velocity).
-We capitalize on this by building a variant of Simple Monte Carlo
-sampling, in which we densely sample the prior pdf in the non-linear parameters, and
-perform rejection sampling using a marginalized likelihood, marginalizing out
-the linear parameters.
-In the case of sparse or uninformative data, the sampling obtained by the Simple
-Monte Carlo is generally multimodal and dense.
-As the data becomes more informative, the sampling becomes effectively unimodal but too sparse.
-In the unimodal case, we follow the Simple Monte Carlo with standard MCMC to
-make the sampling denser.
-% Results
-The method produces correct samplings in orbital parameters for data sets
-that include as few as three noisy time points.
-\samplername\ can therefore be used to (1) verify that the likelihood function
-is effectively unimodal for a given set of data, and (2)
-produce proper samplings of multimodal pdfs to use in hierarchical modeling
-(e.g., population modeling).
-We give some examples that show how the posterior probability depends extremely
-strongly on the number and time coverage of the observations and their
-uncertainties.
-\end{abstract}
-
-\keywords{
-  binaries: spectroscopic
-  ---
-  methods: data analysis
-  ---
-  methods: statistical
-  ---
-  planets and satellites: fundamental parameters
-  ---
-  surveys
-  ---
-  techniques: radial velocities
-}
-
-\section{Introduction} \label{sec:intro}
-
-Precise radial-velocity measurements of stars have transformed
-astrophysics in the last decades:
-They have permitted the discovery of the first planets around other stars,
-including especially the unanticipated but common ``hot Jupiters,''
-and have been used to discover or confirm hundreds
-of planets (for a review, see \citealt{Udry:2007}).
-Radial velocity measurements have also been used to find substellar,
-degenerate, and black-hole companions to more normal stars, and hold
-the promise of delivering the full population statistics for binary
-(and trinary) star systems (e.g., \citealt{Raghavan:2010,
-Tokovinin:2014,Troup:2016}).
-
-With large stellar spectroscopic surveys operating or under
-construction, we expect to have good quality spectra for millions
-of stars in the next few years.
-Most of these surveys have at least some targets---and many have many
-targets---that are observed multiple times (e.g., \citealt{Majewski:2015}).
-These surveys can (as an auxilliary or primary goal of their observing
-strategies) generate discoveries of planetary, substellar, and stellar
-companions.
-These discoveries, in turn, will feed population inferences, follow-up
-programs, and projects to refine precise stellar models.
-
-However, when radial-velocity observations are not designed with
-unambiguous detection and discovery in mind, usually there are
-multiple possible binary-star (orbit) models that are consistent with any
-modest number of radial-velocity measurements that show stellar
-acceleration.
-That is, a small number of radial velocity measurements---even when the
-uncertainties are small---will lead to posterior beliefs about companion
-orbits and masses that put substantial plausibility onto multiple
-qualitatively different solutions.
-This is then reflected in a likelihood function that is highly multi-modal in
-the relevant parameter spaces (e.g., Keplerian orbital parameters).
-While the problem has of course been recognized for a long time, there
-are currently no methods that explore these highly multimodal
-functions with good guarantees of correctness (that is, converged
-samplings that fairly sample the full posterior; but see
-\citealt{Brewer:2015}).
-Good samplings are essential to the jobs of
-delivering correct posterior samplings and reliable probabilistic statements
-about detection and characterization.
-
-Here we make an attempt at correcting this problem.
-Our approach is to build custom posterior sampling methods that capitalize on
-the structure of the binary-star (or star--exoplanet) kinematics to generate
-robust samplings also of multiple solutions at manageable computational cost.
-In what follows, we use the term ``binary'' for any system with an observed
-source (the primary, e.g., a star), whose radial velocity variations are
-explained through gravitational two-body interactions with another object (the
-companion, e.g., star, exoplanet, stellar remnant); i.e. we restrict our
-analysis to single-line spectroscopic binary systems.
-
-The structure of this \documentname\ is as follows:
-We state our assumptions and implementation approach, and demonstrate that we
-have a method that is reliable and essentially always correct under
-those assumptions.
-We perform experiments with the method to understand its properties and
-limitations.
-We finish by discussing the astrophysical applicability and potential of the
-method.
-We discuss the changes we would have to make if we weakened our assumptions, or
-if we don't weaken our assumptions but they indeed prove to be far from correct.
-
-\section{Assumptions and method} \label{sec:method}
-
-In order to set up a well-posed problem and build a path to a definite solution,
-we make a set of non-trivial assumptions about the stellar systems we will use
-and observations thereof.
-Ultimately, we assume that the radial velocity curve of a single-line
-spectroscopic binary system can be specified by six parameters
-(\citealt{Kepler:1609}).
-Here we adopt a parameterization similar to \citealt{Murray:2010}:
-$P$, $e$, $\phi_0$, $\omega$, $K$, and $v_0$, which are the period,
-eccentricity, pericenter phase and argument, velocity semi-amplitude, and the
-barycenter velocity.
-As is well-known, this does not fully specify the binary system itself, because
-of the $\sin{i}$ and mass function degeneracies.
-To proceed, we assume the following:
-\begin{itemize}\itemsep0ex  % <- #yourefired
-\item We have measurements of the radial velocity of a
-  star, and that the time dependence of the expectation of that radial
-  velocity is well described by the gravitational orbit of a pair of
-  point masses (the two-body problem). We assume that the times are
-  (effectively) perfectly known, and in an inertial frame (for
-  example, Solar-System barycentric Julian date).
-  Here we only consider the case of a single-line spectroscopic binary system,
-  where we do not have measurements of the companion's orbit.
-\item  Each star has exactly one companion, and that the
-  radial-velocity measurements are not contaminated by nor affected by
-  any other bodies. Since we permit the effective mass of the
-  exactly-one companion to go to zero, this assumption is really that
-  the star has zero or one companion.
-\item The noise contributions to individual radial-velocity measurements are
-  well described as draws from zero-mean normal (Gaussian) distributions with
-  correctly known variances convolved with a zero-mean normal distribution with
-  an additional ``jitter'' variance, $s^2$. We assume that there are no outliers
-  beyond this flexible noise model.
-\item We can put a particular, fairly sensible
-  prior pdfs on all the orbital parameters,
-  described below.
-\end{itemize}
-Each of these assumptions could be challenged: in particular we expect some stars
-to have additional companions, and we expect there to be outliers and
-unaccounted sources of noise.
-We will return to these assumptions, and the consequences of relaxing them, in
-\sectionname~\ref{sec:discussion}.
-
-The radial velocity $v$ at time $t$ is then given by (see also \eqname~63 in
-\citealt{Murray:2010})
-\begin{equation}
-  v(t;\bs{\theta}) = v_0 + K\,[\cos(\omega + f) + e\,\cos\omega]
-\end{equation}
-where the $\bs{\theta}$ represents the free parameters, $f$ is the true anomaly
-given by
-\begin{equation}
-  \cos f = \frac{\cos E - e}{1 - e\, \cos E}
-\end{equation}
-and the eccentric anomaly, $E$, must be solved for with the mean
-anomaly, $M$,
-\begin{align}
-  M &= \frac{2\pi\, t}{P} - \phi_0\\
-  M &= E - e\,\sin E \quad .
-\end{align}
-Of these parameters, four ($P$, $e$, $\omega$, $\phi_0$) are non-linearly
-related to the radial-velocity expectation, and two ($K$, $v_0$) are
-linearly related.
-We additionally allow the jitter, $s^2$, to vary to partially account for
-imperfect knowledge of the radial velocity uncertainties and any intrinsic
-radial-velocity scatter; the jitter must also be treated as a non-linear
-parameter.
-
-With such a parameterization, the problem is then to construct the posterior pdf
-for these seven parameters, accounting for the fact that this pdf
-may have very complex, multi-modal structure.
-Fundamentally, the method we describe and demonstrate here is
-\emph{Simple Monte Carlo} in the non-linear parameters, but with analytic
-marginalization over the two linear parameters.
-The method capitalizes on the unique problem structure:
-\begin{itemize}\itemsep0ex
-\item There are both linear and non-linear parameters, and we can
-  treat them differently; in particular, it is possible to
-  analytically marginalize out the linear parameters (provided that the
-  noise model is well-behaved and the prior pdf is conjugate).
-\item There is a finite, time-sampling-imposed minimum size or
-  resolution---in the period---of any features in the
-  likelihood function. That is, there cannot be arbitrarily narrow
-  modes in the multimodal posterior pdf.
-\end{itemize}
-
-The method we refer to as Simple Monte Carlo is a specific case of
-rejection-sampling (\citealt{VonNeumann:1951}) in which we densely sample from
-the prior probability density function (prior pdf) and use the likelihood
-evaluated at these samples as the rejection scalar.
-In detail, the rejection step works as follows:
-\begin{enumerate}\itemsep0ex
-\item For each sample $j$ in the prior pdf sampling of the four non-linear
-  parameters, there is a (linear, not logarithmic) likelihood value $L_j$ (a
-  probability for the data given the parameters).
-\item There is a maximum value $L_{\rm max}$ that is the largest value of
-  $L_j$ found across all of the samples in the prior sampling.
-\item For each sample $j$, choose a random number $r_j$ between 0 and
-  $L_{\rm max}$
-\item Reject the sample $j$ if $L_j < r_j$.
-\item The number of samples that survive the rejection is (hereafter) $M$.
-\end{enumerate}
-Note that this algorithm is guaranteed to produce at least one
-surviving sample; of course if only one sample survives (or any very
-small number), the sampling is not guaranteed to be fair.
-That said, if the original sampling of the prior pdf is dense enough
-that many survive the rejection step, the surviving samples do, by construction,
-constitute a fair, uncorrelated sampling from the posterior pdf.
-
-Our prior pdf in the non-linear parameters is very simple:
-\begin{align}
-    p(\ln P) &= \mathcal{U}(\ln P_{\rm min}, \ln P_{\rm max})\\
-    p(e) &= {\rm Beta}(a, b) = \frac{\Gamma(a+b)}{\Gamma(a) \, \Gamma(b)} \, e^{a-1} \, [1 - e]^{b-1}\\
-    p(\omega) &= \mathcal{U}(0, 2\pi) ~ [{\rm rad}]\\
-    p(\phi_0) &= \mathcal{U}(0, 2\pi) ~ [{\rm rad}]\\
-    p(\ln s^2) &= \mathcal{N}(\mu_s, \sigma^2_s)
-\end{align}
-where $\mathcal{U}(x_1, x_2)$ is the uniform distribution over the domain $(x_1,
-x_2)$, $\mathcal{N}(\mu, \sigma^2)$ is the normal distribution with mean $\mu$
-and variance $\sigma^2$, and the prior pdf over eccentricity is the Beta
-distribution with $a=0.867$, $b=3.03$ \citep{Kipping:2013}.
-
-In \sectionname~\ref{sec:experiments} or in the subsections specific to the
-different experiments we specify the values for hyperparameters $P_{\rm min}$,
-$P_{\rm max}$, $\mu_s$, and $\sigma^2_s$.
-In practice, the choice of $\mu_s$ and $\sigma^2_s$ can be tuned appropriately
-depending on knowledge about intrinsic variability of the source or suspicions
-about the reported uncertainties.
-We sample the prior pdf directly and explicitly with standard
-\project{numpy.random} calls (\citealt{Van-der-Walt:2011}).
-In practice, we are usually required to take around $J=2^{28}$ samples (indeed,
-a quarter billion samples) from the prior-pdf to produce sufficient final
-samplings; in each experiment below, we state  the total number of prior samples
-generated and the number of surviving samples.
-
-The unmarginalized likelihood function $L$ is
-\begin{equation}
-\ln L = -\frac{1}{2}\,\sum_{n=1}^N \left[\frac{[v_n - v(t_n;\bs{\theta})]^2}{\sigma_n^2 + s^2}
- +\ln \left(2\pi\,[\sigma_n^2 + s^2]\right) \right]
-\end{equation}
-where $n$ indexes the individual data points $v_n$, $v(t)$ is the radial
-velocity prediction at time $t$ given the orbital parameters $\bs{\theta}$, the
-data-point times are the $t_n$, and $\sigma_n^2$ is the Gaussian noise variance
-for data point $n$.
-Note that the form of this likelihood function is set entirely by the
-assumptions, given above.
-
-We rejection-sample, however, using a marginalized likelihood, where we
-analytically marginalize out the linear parameters ($K$, $v_0$).
-We construct a $N \times 2$ design matrix consisting of a column of unit-$[K]$
-predictions (given the non-linear parameters) and a column of ones.
-We perform standard linear least-square fitting with this design
-matrix to obtain the best-fit values for the two linear parameters,
-and the standard $2\times 2$ linear-fitting covariance matrix $C_j$ for their
-uncertainties.
-With these, we can construct---for each prior sample---the marginalized
-likelihood $Q_j$
-\begin{equation}
-\ln Q_j = -\frac{1}{2}\,\sum_{n=1}^N \left[\frac{[v_n - v(t_n;\bs{\theta})]^2}{\sigma_n^2 + s^2}
- +\ln \left(2\pi\,[\sigma_n^2 + s^2]\right) \right] -\frac{1}{2}\,\ln ||2\pi\,C_j||
-\end{equation}
-where the prediction $v(t_n;\bs{\theta}_j)$ is taken at the best-fit values of
-the linear parameters given sample $j$ of the non-linear parameters, and the
-log-determinant term ($\ln ||C_j||$) accounts for the volume in the
-marginalization integral.
-The marginalization assumes that the prior pdfs on the linear parameters
-are very broad and Gaussian---or
-at least very flat over the range of relevance---and that they do not depend
-on the nonlinear parameters in any way (which is a substantial restriction;
-see \sectionname~\ref{sec:discussion}).
-These $Q_j$ are used in the rejection sampling algorithm described above
-as Simple Monte Carlo.
-
-There are three possible outcomes of this rejection sampling, based on two
-thresholds:
-We set a minimum number of samples $M_{\rm min}=128$.
-We also set a period resolution $\Delta = [4\,P^2] / [2\pi\,T]$, (with
-$P$ set to the median period across the surviving samples and $T$ set to
-the epoch span of the data).
-This $\Delta$ is an expansion of the period
-resolution expected from an information-theory (sampling theorems) perspective
-\todo{~HWR: this previous sentence sounds cool; what does it mean?}.
-The three possible outcomes are:
-\begin{itemize}\itemsep0ex
-\item $M\geq M_{\rm min}$ samples survive the rejection.
-  In this case, we are done.
-\item $M<M_{\rm min}$ samples survive the rejection, and these samples have a
-  root-variance (rms) in the period parameter $P$ that is smaller than $\Delta$
-  (i.e. they give no indication of period ambiguity).
-  In this case we assume that the posterior pdf is effectively unimodal, and we
-  use the surviving samples (or sample) to initialize a MCMC sampling using the
-  \emcee\ package (\citealt{Foreman-Mackey:2013}).
-\item $M<M_{\rm min}$ samples survive the rejection, and these samples
-  span a period range larger than $\Delta$.
-  In this case, we iterate the Simple Monte Carlo procedure: We generate new
-  prior-pdf samplings and rejection sample until the number of surviving samples
-  is larger than $M_{\rm min}$.
-  This is expensive.
-\end{itemize}
-When we trigger the intialization and operation of \emcee, we do the following:
-\begin{enumerate}\itemsep0ex
-\item Randomly generate $M_{\rm min}$ sets of parameters $\bs{\theta}_m$
-  (linear and nonlinear parameters) in a small, Gaussian ball around
-  the highest-$Q_j$ sample from the Simple Monte Carlo.
-\item Run \emcee\ on this ensemble (with $M_{\rm min}$ walkers) for $2^{16}$
-  steps.
-\item Take the final state of the $M_{\rm min}$-element ensemble as a
-  fair sampling of the posterior pdf.
-\end{enumerate}
-This procedure ensures that no matter what path we take, we end up with
-at least $M_{\rm min}$ samples from the posterior for any input data.
-
-Within the initial assumptions, this procedure more-or-less inevitably results in a
-correct sampling of the parameter {\it pdf}. This is ensured by the density of the
-prior sampling in the nonlinear parameters, and also borne out in the numerical experiments
-in the following \sectionname.
-
-\section{Experiments and results} \label{sec:experiments}
-
-In what follows, we use (1) simulated data with known properties and (2)
-spectroscopic data from Data Release 13 (DR13;
-\citealt{SDSS-Collaboration:2016}) of the Apache Point Obsevatory Galactic
-Evolution Experiment (\apogee; \citealt{Majewski:2015}) in a series of
-experiments that demonstrate the reliability and utility of \samplername.
-\apogee\ is one of the four sub-surveys of the Sloan Digital Sky Survey-III
-(SDSS-III; \citealt{Eisenstein:2011}) and utilized a new infrared spectrograph
-to obtain moderate-resolution, H-band spectra for over 160,000 stars throughout
-the Galaxy.
-From these spectra, high-precision radial velocities, chemical abundances, and
-stellar parameters have been derived and released as a part of DR13
-(\citealt{Holtzman:2015,Nidever:2015}).
-
-As a part of the observing strategy of \apogee, most stars are observed
-multiple times and binned by day into ``visit'' spectra.
-Though a typical star is only observed a few times, (1) at least one pair of
-visits are separated by one month or longer, and (2) thousands of stars have
-been observed more than 10 times (for a more detailed look at the cadence and
-number of visits for \apogee\ stars, see \figname~1 in \citealt{Troup:2016}).
-Radial velocities (and stellar parameters) are derived for each of the visit
-spectra, affording a sparse and sporadic time-domain sampling of the radial
-velocity variations of most stars in the survey.
-This time-domain information was recently used to identify a sample of
-candidate stellar and substellar companions to \apogee\ stars
-(\citealt{Troup:2016}).
-
-This search was conducted after data quality and data \emph{quantity} cuts that
-were designed to keep the number of data points larger than the number of
-parameters in the model.
-In their case, the model parameters are six Keplerian orbital parameters plus a
-long-term (linear) velocity trend (seven in total).
-Under this criterion, stars with fewer than eight visits were rejected from
-consideration, leaving $\approx$15,000 stars.
-For each of the remaining stars, the radial velocity curves are searched for
-significant periods, which are then used to initialize $\chi^2$ fits of a
-Keplerian orbit using a custom least-squares fitter (\acronym{MPRVFIT};
-\citealt{De-Lee:2013}).
-In cases where multiple significant periods are found, the parameters obtained
-from the fit with the best modified $\chi^2$ value are retained (modulo a
-number of other considerations described in \sectionname~3.3.4 of
-\citealt{Troup:2016}).
-
-The complexity of this pipeline and logic needed to identify a single optimal
-set of orbital parameters from a set of solutions highlights the fact that the
-likelihood function for a Keplerian orbit model is generically multi-modal.
-When there are few data points or poor phase coverage this is especially true.
-While useful for searching for new candidate binaries, this pipeline does not
-easily fit within hierarchical probabilistic modeling of the population of
-companions.
-
-\subsection{Experiment~\arabic{expcounter}: Validation with simulated data}
-\label{sec:validation}
-\stepcounter{expcounter}
-
-As a first demonstration, we generate fake radial velocity observations (with
-uncertainties) that are consistent with our assumptions
-(\sectionname~\ref{sec:method}), then sample from the posterior pdf over orbital
-parameters with \samplername.
-The eccentricity, period, and velocity semi-amplitude are chosen to be broadly
-consistent with the typical sub-stellar companion found in recent analysis of
-the \apogee\ data (\citealt{Troup:2016}), the angle parameters ($\omega$,
-$\phi_0$) are sampled from a uniform distribution, and the barycenter velocity
-is drawn from a zero-mean Gaussian with variance $\sigma^2 = (30~\kms)^2$.
-The values of the parameters used for the simulated data (e.g., the truth) are:
-$P = 103.71~{\rm day}$, $e = 0.313$, $\omega = 68.95^\circ$,
-$\phi_0 = 223.96^\circ$, $K = 8.134~\kms$, $v_0 = 42.98~\kms$.
-We uniformly sample 5 observation times over the interval $(0,1095)~{\rm day}$
-imagining a 3-year survey with no observing strategy and arbitrarily set the
-survey start date (in barycentric MJD) to be 55555.
-The radial velocity measurement uncertainties are drawn from a uniform
-distribution over the interval $(0.1, 0.2)~\kms$, motivated by the \apogee\
-radial velocity uncertainties.
-
-We perform two samplings as a validation of \samplername:
-(a) we fix the jitter parameter $s^2 = 0$, i.e. we assume the uncertainties are
-known perfectly and there is no intrinsic scatter, and (b) we sample over the
-jitter parameter as well, setting $(\mu_s,\sigma^2_s) = (0,8)$ (note that these
-are dimensionless because they set the scale of a Gaussian in $\ln s^2$).
-We start by generating $J=2^{28}$ prior samples over the nonlinear parameters
-with a period domain of $(P_{\rm min}, P_{\rm max}) = (16, 8192)~{\rm day}$ (see
-\sectionname~\ref{sec:method}) and use these same prior samples for both runs.
-For (a), 678 samples pass our rejection sampling step, and for (b), 580 samples
-survive.
-
-\figname~\ref{fig:validation-rv} shows the simulated data (black points) along with
-the true orbit (dashed, green line) and orbits computed from samples from the
-posterior pdf (grey lines) for the sampling with fixed jitter (top panel) and
-the sampling including jitter as a non-linear parameter (bottom panel).
-Because we use the same prior samples in each, these look almost identical.
-\figname s~\ref{fig:validation-corner-a}--\ref{fig:validation-corner-b} show all
-projections of the posterior samples (grey points) and the true, input
-parameters (green lines and markers) for the case with fixed jitter and the case
-where jitter is treated as a free parameter.
-The surviving samples in each case look very similar, as expected.
-The typical uncertainties for these simulated data are $\sigma_v \approx
-0.15~\kms$; for values of $\ln s \lesssim 3$ (where most are concentrated), this
-extra jitter is negligible compared to the uncertainties.
-Note that samples above $\ln s \approx 5$ are mostly rejected, indicating that,
-as constructed, the uncertainties are purely Gaussian and known.
-
-In both cases, the modes in period-space are narrow with a variety of
-separations, as can be seen in the radial-velocity curves plotted in the top
-panel.
-For small numbers of observations with poor phase-coverage, the posterior pdf
-over orbital parameters is extremely complex and structured, but we are still
-able to generate samples using \samplername.
-
-\begin{figure*}[p]
-\begin{center}
-\includegraphics[width=\textwidth]{figures/validation-rv-curves.pdf}
-\end{center}
-\caption{%
-In both panels, black points show simulated radial velocity measurements plotted
-against Barycentric Modified Julian Date (BMJD) of the observations and dashed
-green line shows the true, input orbit that the radial velocity measurements
-were drawn from.
-Uncertainties on the data points are much smaller than the marker size.
-Grey curves show orbits computed from 128 samples from, in the top panel, the
-posterior pdf with the jitter held fixed at $s^2 = 0$ and, in the bottom panel,
-the posterior pdf including jitter as a free parameter.
-Several qualitatively different orbital solutions are found over a range of
-eccentricities and periods for each case.
-This is simply a validation of the method.
-\label{fig:validation-rv}}
-\end{figure*}
-
-\begin{figure*}[p]
-\begin{center}
-\includegraphics[width=\textwidth]{figures/validation-corner-a.pdf}
-\end{center}
-\caption{%
-Projections of the 678 surviving posterior samples when jitter is fixed (grey
-points).
-The values used to generate the input orbit are shown as green cross-hairs.
-\label{fig:validation-corner-a}}
-\end{figure*}
-
-\begin{figure*}[p]
-\begin{center}
-\includegraphics[width=\textwidth]{figures/validation-corner-b.pdf}
-\end{center}
-\caption{%
-Same as \figname~\ref{fig:validation-corner-a} but for the 580 surviving posterior
-samples when also sampling over an unknown jitter parameter, $s^2$.
-\label{fig:validation-corner-b}}
-\end{figure*}
-
-\subsection{Experiment~\arabic{expcounter}: Underestimated uncertainties}
-\label{sec:undunc}
-\stepcounter{expcounter}
-
-The magnitude of the uncertainties on the individual data points relative to the
-amplitude of radial velocity amplitude will change the complexity of the
-posterior pdf: Less precise data will admit more qualitatively different
-orbital solutions.
-The structure and complexity of the posterior pdf (at fixed jitter) will
-therefore rely strongly on knowing the uncertainties and instrinsic variability
-of the system.
-Here we demonstrate this using another simulated radial velocity curve with
-smaller signal-to-noise and show that if the uncertainties are underestimated,
-the posterior pdf over orbital parameters can look well-constrained but may be
-discrepant with the true orbital parameters.
-We also show that by simultaneously sampling over an unknown extra variance in
-the data (the jitter), we can account for additional, unknown sources of noise.
-
-For this experiment, we use the following parameter values to generate the
-simulated data: $P = 103.71~{\rm day}$, $e = 0.313$, $\omega = 250.73^\circ$,
-$\phi_0 = 103.01^\circ$, $K = 1.134~\kms$, $v_0 = 8.489~\kms$.
-We again uniformly sample 5 observation times over the interval $(0,1095)~{\rm
-day}$ and use radial velocity measurement uncertainties drawn from a uniform
-distribution over the interval $(0.1, 0.2)~\kms$ (the median true uncertainty is
-$\ln \left(\frac{\sigma_v}{\mps}\right) \approx 5$).
-
-When running \samplername\ for this experiment, we consider three cases:
-(a) the uncertainties are known and jitter is fixed and ignored ($s^2=0$), (b)
-the uncertainties are underestimated by a factor of 8 and jitter is fixed and
-ignored ($s^2=0$), and (c) the uncertainties are underestimated by a factor of 8
-and we treat the jitter as a free parameter to sample over.
-For each case, we again generate $2^{28}$ prior samples over the nonlinear
-parameters with a period domain of $(P_{\rm min}, P_{\rm max}) = (16, 8192)~{\rm
-day}$ and re-use these prior samples for each case.
-In case (c), we generate samples in the jitter by setting
-$(\mu_s,\sigma^2_s) = (10,1)$---here we are assuming that we have some suspicion
-about the true magnitude of the uncertainties.
-
-\figname~\ref{fig:undunc-rv} shows the simulated data and uncertainties (black
-points), the true orbit (dashed, green line), and orbits computed from samples
-from the posterior pdf (grey lines) for the three different samplings.
-Note that many fewer modes are present in the middle panel (case (b), when the
-uncertainties are underestimated).
-\figname s~\ref{fig:undunc-corner-a}--\ref{fig:undunc-corner-c} show the
-corresponding corner plots for these three cases.
-For this data set, when the uncertainties are known, the posterior pdf is highly
-multi-modal (case (a)).
-When the uncertainties are underestimated, the posterior pdf has fewer modes,
-but the true orbital parameters do not appear consistent with any of the
-strongest modes (case (b)).
-When the uncertainties are underestimated but the jitter is allowed to vary
-(case (c)), the model prefers solutions with a finite jitter comparable to the
-input true uncertainties ($\ln \left(\frac{\sigma_v}{\mps}\right) \approx 5$).
-We have therefore shown that \samplername\ is useful even when uncertainties are
-underestimated or the intrinsic variability of a system is unknown.
-
-\begin{figure*}[p]
-\begin{center}
-\includegraphics[width=\textwidth]{figures/undunc-rv-curves.pdf}
-\end{center}
-\caption{%
-Same as \figname~\ref{fig:validation-rv} but for the three cases in this experiment:
-(a) known uncertainties and jitter fixed to $s^2 = 0$, (b) underestimated
-uncertainties and jitter fixed to $s^2 = 0$, (c) underestimated uncertainties
-and jitter allowed to vary.
-\label{fig:undunc-rv}}
-\end{figure*}
-
-\begin{figure*}[p]
-\begin{center}
-\includegraphics[width=\textwidth]{figures/undunc-corner-a.pdf}
-\end{center}
-\caption{%
-Same as \figname~\ref{fig:validation-corner-a} but for case (a) in Experiment 2, where the
-uncertainties are known and jitter is fixed to $s^2 = 0$.
-46330 samples survive the rejection step.
-Henceforth we will drop the angular parameters $\omega$ and $\phi_0$ from the
-corner plots to conserve space.
-\label{fig:undunc-corner-a}}
-\end{figure*}
-
-\begin{figure*}[p]
-\begin{center}
-\includegraphics[width=\textwidth]{figures/undunc-corner-b.pdf}
-\end{center}
-\caption{%
-Same as \figname~\ref{fig:undunc-corner-a} but for case (b) in Experiment 2, where the
-uncertainties are underestimated by a factor of 8 and jitter is fixed to
-$s^2 = 0$.
-146 samples survive the rejection step.
-\label{fig:undunc-corner-b}}
-\end{figure*}
-
-\begin{figure*}[p]
-\begin{center}
-\includegraphics[width=\textwidth]{figures/undunc-corner-c.pdf}
-\end{center}
-\caption{%
-Same as \figname~\ref{fig:undunc-corner-a} but for case (c) in Experiment 2, where the
-uncertainties are underestimated by a factor of 8 and the jitter is sampled as
-a non-linear parameter.
-1323 samples survive the rejection step.
-\label{fig:undunc-corner-c}}
-\end{figure*}
-
-\subsection{Experiment~\arabic{expcounter}: Varying the number of data points}
-\label{sec:numpts}
-\stepcounter{expcounter}
-
-When the phase coverage of the radial velocity observations is good and the
-number of observations is large, the posterior pdf over orbital parameters will
-likely be effectively unimodal.
-Under these conditions, \samplername\ is a very inefficient sampler for this
-problem and will return very few samples (as few as one).
-As we have seen in the previous experiments, when the number of data points is
-small or the uncertainties are large, the posterior pdf is generally
-multi-modal.
-He we study the dependence of the complexity of the posterior pdf on the number
-of observations by generating simulated observations of a radial velocity curve
-and successively removing data points from 11 observations down to 3:
-After running \samplername\ with the full 11 observations, we successively
-remove 2 data points and re-run the sampling until we are left with 3
-observations as input data (a total of 5 consecutive runs).
-
-In detail, we again generate $2^{28}$ prior samples over the nonlinear
-parameters with a period domain of $(P_{\rm min}, P_{\rm max}) = (16, 8192)~{\rm
-day}$ and re-use these prior samples for each sub-sampling of the data.
-We fix the jitter to $s^2 = 0$ and assume that the uncertainties are known.
-\figname s~\ref{fig:numpts-rv} shows the simulated data and orbits computed from
-posterior samplings.
-Starting from the top of \figname~\ref{fig:numpts-rv} with the full set of 11
-data points, each panel below has 2 fewer data points than the previous.
-The data used for the sampling shown in a given panel are plotted as black
-circles and the number of data points used in each panel, $N$, are indicated.
-As described in \sectionname~\ref{sec:method}, when the number of surviving
-samples $M < M_{\rm min}=128$ after rejection sampling, we either (1) initialize
-\emcee\ using the remaining sample(s) if the periods of the surviving sample(s)
-are sufficiently close, or (2) re-run \samplername\ with a new set of prior
-samples until we have at least $M_{\rm min}$ samples from the posterior pdf.
-In all panels, 128 orbits computed from the posterior samples are shown.
-
-The structure in the posterior samples in one projection of the posterior pdf is
-shown in the right panels of \figname~\ref{fig:numpts-rv}.
-For the cases with 9 and 11 data points, the posterior pdf appears to be
-uni-modal.
-Multiple modes first appear when $N=7$ and the posterior pdf become more
-structured in further sub-samplings of the data until ultimately forming a
-harmonic series of modes in the final case of $N=3$.
-It's worth emphasizing that even for the case with 3 data points, $<1\%$ of the
-prior samples pass the rejection step:
-Even 3 radial velocity observations are informative!
-
-\begin{figure*}[p]
-\begin{center}
-\includegraphics[width=\textwidth]{figures/numpts-rv-curves.pdf}
-\end{center}
-\caption{%
-{\sl Left panels}: Similar to top panel of \figname~\ref{fig:validation-rv}, black
-points show \apogee\ radial velocity measurements used to generate samples from
-the posterior pdf over orbital parameters sub-sampled from the full set of
-simulated data.
-Grey curves show orbits compute from 128 samples from the posterior pdf, either
-from using \samplername, or, if \samplername\ returns few samples in a small
-range, from switching to \emcee\ to continue sampling until 128 samples are
-returned.
-The number of data points, $N$, and the number of samples that pass the
-rejection sampling in the first step of \samplername, $M$, are printed on each
-panel.
-Note that two of the (randomly chosen) observation times are so close that the
-markers overlap, so counting the number of data points appears inconsistent with
-the reported number.
-{\sl Right panels}: A single projection of the posterior samples in each case
-showing the log-period, $\ln P$, and eccentricity, $e$.
-The structure of the posterior pdf when the number of data points is small is
-highly complex but still much more compact than our prior beliefs.
-\label{fig:numpts-rv}}
-\end{figure*}
-
-\subsection{Experiment~\arabic{expcounter}: Real data for a known binary}
-\label{sec:apogee}
-\stepcounter{expcounter}
-
-For a more realistic application of \samplername, we choose an \apogee\ target
-with a previously identified companion (2M00110648+6609349) but with few radial
-velocity measurements (\citealt{Troup:2016}).
-\figname~\ref{fig:apogee-rv} shows radial velocity data for the star (black
-points). %\footnote{We don't plot the best-fit orbit from
-%\citealt{Troup:2016} because the parameter values reported in their work do not
-%produce Keplerian orbits that look like reasonable fits to the data.}
-Similar to Experiment 1, these data are sparse and have poor phase coverage,
-however the time sampling is quite different and is representative of realistic
-survey design choices.
-
-We again generate $2^{28}$ prior samples over the nonlinear parameters with a
-period domain of $(P_{\rm min}, P_{\rm max}) = (16, 8192)~{\rm day}$ and with
-$(\mu_s,\sigma^2_s) = (10.5,1)$, of which 22,313 samples pass our rejection
-sampling step.
-Over-plotted as grey lines on \figname~\ref{fig:apogee-rv} are 256 orbits
-computed from these samples.
-From visualizing these orbits, it appears that there are at least a few
-distinct period modes, and a wide variety of eccentricities, represented in the
-posterior sampling.
-
-\figname~\ref{fig:apogee-corner} shows projections of all posterior samples in
-different parameter combinations.
-Here it is clear there are at least three period modes: the dominant mode at $P
-\approx 300~{\rm day}$ is broadly consistent with the previously measured period
-(\citealt{Troup:2016}), but other modes are clearly present at shorter periods
-with low eccentricity and longer periods with higher eccentricity.
-Interestingly, we also find that the model prefers having a finite jitter
-around $s \approx 116~\mps$ indicating that the uncertainties might be
-underestimated by a factor of $\approx 2$.
-
-\begin{figure*}[p]
-\begin{center}
-\includegraphics[width=\textwidth]{figures/apogee-rv-curves.pdf}
-\end{center}
-\caption{%
-Black points and uncertainties show \apogee\ radial velocity measurements for
-the target 2M00110648+6609349.
-Grey curves show orbits computed from 256 samples from the posterior pdf
-generated with \samplername\ with jitter as a free parameter.
-Several qualitatively different orbital solutions are found for this source.
-\label{fig:apogee-rv}}
-\end{figure*}
-
-\begin{figure*}[p]
-\begin{center}
-\includegraphics[width=\textwidth]{figures/apogee-corner.pdf}
-\end{center}
-\caption{%
-All projections of the 22,313 surviving posterior samples (grey points) with
-previously found orbital parameter values shown as the blue cross-hairs
-(\citealt{Troup:2016}).
-\label{fig:apogee-corner}}
-\end{figure*}
-
-\subsection{Experiment \arabic{expcounter}: Prospects for observation planning}
-\label{sec:obsplan}
-\stepcounter{expcounter}
-
-A noticable difference between the $N=5$ and $N=7$ panels in
-\figname~\ref{fig:numpts-rv} is that the posterior pdf collapses significantly
-between these cases (from $\gtrsim$20 period modes to 3):
-This implies that the two added observations are extremely informative.
-Inverting this idea, it also suggests that we can use \samplername\ to (1)
-predict the observation time that maximally collapses the posterior pdf for a
-previously measured source, and (2) for an expected population of sources, we
-can identify the optimal sampling pattern to maximize discovery or
-characterization of the sources.
-We will explore these ideas in detail in future work, but here we simply show
-that the timing of subsequent observations can lead to very different
-structure in the posterior samples.
-
-We again simulate a data set of four noisy radial velocity measurements, shown
-as black points in the top-left panel of \figname~\ref{fig:obsplan-rv}.
-Uncertainties were chosen to match the \apogee\ data ($\sigma_v \approx
-0.2~\kms$) and are shown as error bars, but they are often comparable to or
-smaller than the marker size.
-Top-right panel shows posterior samples produced with \samplername\ again in the
-space of log-period $\ln P$ and eccentricity $e$.
-The three lower rows all have six observations: the same four from the top row,
-but now with two additional observations spaced, in phase, by $\frac{\Delta
-\phi}{2 \pi} = 0.04$ but with a different starting phase for the new
-observations.
-As is shown by the right panels, the observation times of the new observations
-can greatly effect the compactness of the posterior pdf.
-In particular, the placement of the observations in the bottom row of panels
-rules out most of the long-period modes from the top panels, \emph{and} many of
-the short-period modes, whereas for the middle two cases the new data are not as
-informative.
-
-\begin{figure*}[p]
-\begin{center}
-\includegraphics[width=\textwidth]{figures/obsplan-rv-curves.pdf}
-\end{center}
-\caption{%
-Similar to \figname~\ref{fig:numpts-rv} but now varying the timing of new
-simulated observations relative to the data in the top-left panel.
-The top row has four simulated observations and all of the rows below the top
-row have two additional observations (six) placed at different times but with
-fixed spacing in phase.
-The number of data points $N$ and number of samples that survive the rejection
-sampling $M$ are shown on each panel.
-\label{fig:obsplan-rv}}
-\end{figure*}
-
-\section{Discussion} \label{sec:discussion}
-
-We have built a Monte Carlo sampler---\samplername---to draw samples from the
-full posterior pdf over orbital parameters for the single-companion
-radial-velocity problem.
-\samplername\ has nice properties relative to other sampling methods:
-(1) It produces fair samplings even when the likelihood (and hence posterior
-pdf) is highly multi-modal, (2) the method is based on Simple Monte Carlo, which
-is a pure brute-force method, and therefore parallelizes trivially, and (3) the
-samplings are guaranteed to be correct under the assumptions presented above
-without the need for convergence or other diagnostic checks.
-The primary innovation we bring is a separation of the parameters into linear
-and nonlinear subsets, such that the brute force is only required in the
-nonlinear subspace.
-We further capitalize on the problem structure by identifying effectively
-unimodal and effectively multi-modal posterior pdfs using the minimum possible
-width of a likelihood peak in the period direction, given the time sampling.
-
-Our experiments show that \samplername\ can be used for discovery and
-characterization of stellar binaries or exoplanets, even with the presence of
-unknown or unreported noise contributions.
-It can also be used to generate inputs for a hierarchical inference.
-In previous work (\citealt{Hogg:2010, Foreman-Mackey:2014}) we have shown
-that posterior samplings under an interim prior can be importance-sampled
-with a hierarchical inference to generate posterior beliefs about the
-full population.
-These hierarchical inferences are the only population inferences
-that properly propagate non-trivial uncertainties at the
-individual-system level to the conclusions at the population level.
-
-Interestingly, as we show in \sectionname~\ref{sec:numpts}, even very sparse
-samplings of the radial-velocity history of a star provide highly
-informative posterior pdfs.
-The bottom-right panel in \figurename~\ref{fig:numpts-rv} shows a highly
-multi-modal posterior pdf, but nonetheless a very informative posterior pdf:
-The vast majority of prior pdf samples have been eliminated, and
-only a tiny subset of periods, eccentricities, and amplitudes are
-consistent with the data.
-These posterior pdfs may look like a mess, but they would contribute
-extremely valuable information to any hierarchical inference, or
-provide a very informative prior pdf for further observing campaigns.
-
-Indeed, one of the purposes for which we built \samplername\ is
-observation planning, or cadence evaluation, or survey strategy:
-As \sectionname~\ref{sec:obsplan} shows, \samplername\ could be used to plan the
-times of next observations to maximize their expected information content.
-That is beyond the scope of this \documentname, but it is not beyond the scope
-of our ambitions.
-
-\samplername\ is based on a set of assumptions, itemized in
-\sectionname~\ref{sec:method}.
-The method delivers provably correct samplings when these specific assumptions
-hold.
-Of course, these specific assumptions do \emph{not} hold!
-There is never any guarantee that a star's radial-velocity history
-is set entirely by a single companion, with no other perturbers or
-sources of radial-velocity signal.
-More importantly, there are no data sets (to our knowledge) with
-perfectly Gaussian noise, and even if there were, the noise variances
-could never be perfectly known!
-However, the addition of an additional jitter parameter helps
-alleviate these issues.
-
-When multiple Keplerian periodic signals are super-imposed in an observed
-radial-velocity curve, \samplername\ will typically lock on to one at a time,
-leading to ``clusters'' of solutions (which may be multi-modal themselves).
-Although the single-companion assumption is a severe assumption, it
-is pretty-much required for the method to be tractable.
-Of course, in reality, it is likely that many stars reside in higher-order
-multiplets.
-Sampling over orbital parameters even for two companions, however, is already
-intractable as the non-linear parameter space jumps to eight-dimensional, and
-(at least) ten-dimensional if there are companion--companion interactions.
-This would be absolutely intractable to sample by brute-force Simple
-Monte Carlo; our advice would be to switch to some kind of Markov
-Chain method that deals as well as possible with multi-modal
-posteriors, such as nested sampling (\citealt{Skilling:2004, Brewer:2009}).
-This change would be associated with the loss of the simple
-convergence criterion that Simple Monte Carlo provides: If lots of
-samples survive the rejection step, the posterior has been sampled
-fairly!
-There is no comparably simple way of determining that any nested
-sampling is converged.
-
-That said, there is a simple $N$-body problem that \emph{can} be solved
-tractably:
-For systems with one short-period companion and $\geq1$ very long-period
-companion(s), \samplername\ can be easily extended to include additional linear
-parameters that allow long-period velocity trends that are, e.g., polynomial in
-time; these additional parameters don't worsen the prior pdf sampling (which
-happens over the nonlinear parameters only).
-These extra linear parameters could alternatively include extra $v_0$ terms that
-come in when, say, the data come from a set of different radial-velocity
-programs with different calibrations (as is the case for the recent, impressive
-Proxima b discovery; \citealt{Anglada-Escude:2016}).
-
-Although we have argued that our prior pdf sampling is dense enough,it might not
-be dense enough if we push to very short periods.
-The problem structure assumptions (in \sectionname~\ref{sec:method})
-includes the point that, given a finite time span for the data, there
-is a finite width to any period peak in the likelihood function.
-This finite width is proportional to the period squared, so at very short
-periods, it gets very narrow.
-Our prior sampling is uniform in the logarithm of period, or the
-density of samples in period is proportional to inverse period.
-% If we wanted to make sure a minimal prior sampling was always dense
-% enough at every period, we should weight it by an additional factor of
-% inverse period.
-% A change like this could improve the reliability of the method when the data
-% are informative, the observations span a long time, and the true
-% period is short.
-For now \samplername\ simply addresses the prior sampling density issues
-by using as many prior samples as it possibly can!
-
-All these caveats noted---and despite the flexibility of the noise model
-introduced with the jitter parameter $s^2$---the worst assumption made by
-\samplername\ is that the noise is Gaussian:
-Essentially all data sets show occasional outliers (catastrophic errors).
-There is nothing we can do simply here, if we want to capitalize on treating the
-linear and non-linear parameters separately.
-To deal with very rare outliers (such that no star would be likely to suffer
-from more than one), one possible modification would be to do all leave-one-out
-samplings, take the union, and then importance sample the results using some
-ratio of the mixture of leave-one-out Gaussian likelihoods to some more
-realistic likelihood that involves an outlier model (as, for example, we suggest
-in \cite{Hogg:2010a}).
-Such a modification to the method is beyond the scope of this
-\documentname\, but (once again) not beyond the scope of our ambitions.
-
-\acknowledgements
-This project was started at AstroHackWeek 2016, organized by Kyle
-Barbary (UCB) and Phil Marshall (SLAC) at the Berkeley Institute for
-Data Science.
-It is a pleasure to thank
-  Megan Bedell (Chicago),
-  Will Farr (Birmingham),
-  Ben Weaver (NOAO),
-  Josh Winn (Princeton),
-  and the participants at AstroHackWeek 2016
-for valuable discussions.
-
-This research was partially supported by
-  the \acronym{NSF} (grants \acronym{IIS-1124794}, \acronym{AST-1312863}, \acronym{AST-1517237}),
-  \acronym{NASA} (grant \acronym{NNX12AI50G}),
-  and the Moore-Sloan Data Science Environment at \acronym{NYU}.
-The data analysis presented in this article was partially performed on
-computational resources supported by the Princeton Institute for Computational
-Science and Engineering (PICSciE) and the Office of Information Technology's
-High Performance Computing Center and Visualization Laboratory at Princeton
-University.
-This work additionally used the Extreme Science and Engineering Discovery
-Environment \citep[XSEDE;][]{Towns:2014}, which is supported by National
-Science Foundation grant number ACI-1053575.
-
-This project made use of \sdssiii\ data. Funding for \sdssiii\ has been
-provided by the Alfred P. Sloan Foundation, the Participating Institutions, the
-National Science Foundation, and the \acronym{U.S.} Department of Energy Office
-of Science. The \sdssiii\ web site is \url{http://www.sdss3.org/}.
-
-\sdssiii\ is managed by the Astrophysical Research Consortium for the
-Participating Institutions of the \sdssiii\ Collaboration including the
-University of Arizona, the Brazilian Participation Group, Brookhaven National
-Laboratory, Carnegie Mellon University, University of Florida, the French
-Participation Group, the German Participation Group, Harvard University, the
-Instituto de Astrofisica de Canarias, the Michigan State/Notre
-Dame/\acronym{JINA} Participation Group, Johns Hopkins University, Lawrence
-Berkeley National Laboratory, Max Planck Institute for Astrophysics, Max Planck
-Institute for Extraterrestrial Physics, New Mexico State University, New York
-University, Ohio State University, Pennsylvania State University, University of
-Portsmouth, Princeton University, the Spanish Participation Group, University
-of Tokyo, University of Utah, Vanderbilt University, University of Virginia,
-University of Washington, and Yale University.
-
-\software{The code used in this project is available from
-\url{https://github.com/adrn/thejoker} under the MIT open-source software
-license. This version was generated at git commit
-\texttt{\githash\,(\gitdate)}.
-This research additionally utilized:
-    \texttt{Astropy} (\citealt{Astropy-Collaboration:2013}),
-    \texttt{emcee} (\citealt{Foreman-Mackey:2013}),
-    \texttt{IPython} (\citealt{Perez:2007}),
-    \texttt{matplotlib} (\citealt{Hunter:2007}),
-    and \texttt{numpy} (\citealt{Van-der-Walt:2011}).}
-
-\facility{\sdssiii, \apogee}
-
-\bibliographystyle{aasjournal}
-\bibliography{thejoker}
-
-\end{document}
->>>>>>> c2c2fa77
+\documentclass[manuscript, letterpaper]{aastex6}
+
+% to-do list
+% ----------
+% - search for occurrences of HOGG, DWH, APW, DFM, HWR in the text to make sure all issues are addressed.
+
+% style notes
+% -----------
+% - This file generates by Makefile; don't be typing ``pdflatex'' or some bullshit.
+% - Line break between sentences to make the git diffs readable.
+% - Simple Monte Carlo gets a capital S to indicate that it is a defined thing.
+% - Use \, as a multiply operator.
+% - Reserve () for function arguments; use [] or {} for outer shit.
+% - Always prior pdf or posterior pdf, never prior or posterior (that's your arse).
+% - Use \sectionname not Section, \figname not Figure, \documentname not Article or Paper or paper.
+
+\include{gitstuff}
+\include{aastexmods}
+
+% packages
+\definecolor{cbblue}{HTML}{3182bd}
+\usepackage{microtype}  % ALWAYS!
+\usepackage{amsmath}
+\hypersetup{backref,breaklinks,colorlinks,urlcolor=cbblue,linkcolor=cbblue,citecolor=black}
+
+% define macros for text
+\newcommand{\project}[1]{\textsl{#1}}
+\newcommand{\acronym}[1]{{\small{#1}}}
+\newcommand{\apogee}{\project{\acronym{APOGEE}}}
+\newcommand{\sdssiii}{\project{\acronym{SDSS-III}}}
+\newcommand{\samplername}{\project{The~Joker}}
+\newcommand{\emcee}{\project{emcee}}
+\newcommand{\dr}{\acronym{DR13}}
+\newcommand{\documentname}{\textsl{Article}}
+\newcommand{\sectionname}{Section}
+\newcommand{\figname}{Figure}
+\newcommand{\eqname}{Equation}
+
+% define macros for math
+\newcommand{\asini}{\ensuremath{a_1\,\sin i}}
+\newcommand{\given}{\,|\,}
+\newcommand{\dd}{\mathrm{d}}
+\newcommand{\transpose}[1]{{#1}^{\mathsf{T}}}
+\newcommand{\inv}[1]{{#1}^{-1}}
+\newcommand{\msun}{\mathrm{M}_\odot}
+\newcommand{\rsun}{\mathrm{R}_\odot}
+\newcommand{\kms}{\mathrm{km}~\mathrm{s}^{-1}}
+\newcommand{\mps}{\mathrm{m}~\mathrm{s}^{-1}}
+\newcommand{\bs}[1]{\boldsymbol{#1}}
+
+% For experiments
+\newcounter{expcounter}
+\stepcounter{expcounter}
+
+% TODO
+\newcommand{\todo}[1]{{\color{red}TODO: #1}}
+
+\begin{document}\sloppy\sloppypar\raggedbottom\frenchspacing % trust me
+
+\title{\samplername: A custom Monte Carlo sampler \\
+  for binary-star and exoplanet radial velocity data}
+\author{Adrian~M.~Price-Whelan\altaffilmark{\pu,\adrn},
+        David~W.~Hogg\altaffilmark{\ccpp,\cds,\mpia,\flatiron},
+        Daniel~Foreman-Mackey\altaffilmark{\uw,\sagan},
+        Hans-Walter~Rix\altaffilmark{\mpia}
+}
+
+% Affiliations
+\newcommand{\pu}{1}
+\newcommand{\adrn}{2}
+\newcommand{\ccpp}{3}
+\newcommand{\cds}{4}
+\newcommand{\mpia}{5}
+\newcommand{\flatiron}{6}
+\newcommand{\uw}{7}
+\newcommand{\sagan}{8}
+
+\altaffiltext{\pu}{Department of Astrophysical Sciences,
+                   Princeton University, Princeton, NJ 08544, USA}
+\altaffiltext{\adrn}{To whom correspondence should be addressed:
+                     \texttt{adrn@princeton.edu}}
+\altaffiltext{\ccpp}{Center for Cosmology and Particle Physics,
+                     Department of Physics,
+                     New York University, 4 Washington Place,
+                     New York, NY 10003, USA}
+\altaffiltext{\cds}{Center for Data Science,
+                     New York University, 60 Fifth Avenue,
+                     New York, NY 10011, USA}
+\altaffiltext{\mpia}{Max-Planck-Institut f\"ur Astronomie,
+                     K\"onigstuhl 17, D-69117 Heidelberg, Germany}
+\altaffiltext{\flatiron}{Simons Center for Data Analysis,
+                     Simons Foundation, 160 Fifth Avenue,
+                     New York, NY 10010, USA}
+\altaffiltext{\uw}{Astronomy Department, University of Washington,
+                   Seattle, WA 98195, USA}
+\altaffiltext{\sagan}{Sagan Fellow}
+
+\begin{abstract}
+% Context
+Given sparse or low-quality radial-velocity measurements of a star, there are
+often many qualitatively different stellar or exoplanet companion orbit models
+that are consistent with the data.
+The consequent multimodality of the likelihood function leads to extremely
+challenging search, optimization, and MCMC posterior sampling in the space of
+orbital parameters.
+% Aims
+Here we create a custom-built Monte Carlo sampler that can produce a posterior
+sampling for orbital parameters given any number of noisy or sparse radial-velocity
+measurements~-- even when the likelihood function is poorly behaved.
+% Methods
+The six standard orbital parameters for a binary system can be split into the four non-linear
+parameters (period, eccentricity, argument of pericenter, phase) and two linear
+parameters (velocity amplitude and barycenter velocity).
+We capitalize on this by building a variant of Simple Monte Carlo sampling
+in which we densely sample the prior pdf in the non-linear parameters, and
+perform rejection sampling using a marginalized likelihood, marginalizing out
+the linear parameters.
+In the case of sparse or uninformative data, the sampling obtained by the Simple
+Monte Carlo is generally multimodal and dense.
+As the data become more informative, the sampling becomes effectively unimodal but too sparse.
+In the unimodal case, we therefore follow the Simple Monte Carlo with standard MCMC to
+make the sampling denser.
+% Results
+The method produces correct samplings in orbital parameters for data sets
+that include as few as three noisy velocity epochs.
+\samplername\ can therefore be used to (1) verify whether the pdf of the orbit parameters
+is effectively unimodal for a given set of data, and (2)
+produce proper samplings of multimodal pdfs; these are still highly informative
+and can be used in hierarchical modeling
+(e.g., population modeling).
+We give some examples that show how the posterior probability depends extremely
+strongly on the number and time coverage of the observations and their
+uncertainties.
+\end{abstract}
+
+\keywords{
+  binaries: spectroscopic
+  ---
+  methods: data analysis
+  ---
+  methods: statistical
+  ---
+  planets and satellites: fundamental parameters
+  ---
+  surveys
+  ---
+  techniques: radial velocities
+}
+
+\section{Introduction} \label{sec:intro}
+
+Precise radial-velocity measurements of stars have transformed
+astrophysics in the last decades:
+They have permitted the discovery of the first planets around other stars,
+including especially the unanticipated but common ``hot Jupiters,''
+and have been used to discover or confirm hundreds
+of planets (for a review, see \citealt{Udry:2007}).
+Radial velocity measurements have also been used to find substellar,
+degenerate, and black-hole companions to more normal stars, and hold
+the promise of delivering the full population statistics for binary
+(and trinary) star systems (e.g., \citealt{Raghavan:2010,
+Tokovinin:2014,Troup:2016}).
+
+With large stellar spectroscopic surveys operating or under
+construction, we expect to have good quality spectra for millions
+of stars in the next few years.
+Most of these surveys have at least some targets---and many have many
+targets---that are observed multiple times (e.g., \citealt{Majewski:2015}).
+Whether as primary or secondary goal of their observing
+strategies, these surveys can generate discoveries of planetary,
+substellar, and stellar companions.
+These discoveries, in turn, will feed population inferences, follow-up
+programs, and projects to refine precise stellar models.
+
+However, when radial-velocity observations are not designed with
+unambiguous detection and discovery in mind, usually there are
+multiple possible binary-star (orbit) models that are consistent with any
+modest number of radial-velocity measurements that show stellar
+acceleration.
+That is, a small number of radial velocity measurements---even when the
+uncertainties are small---will lead to posterior beliefs about companion
+orbits and masses that put substantial plausibility onto multiple
+qualitatively different solutions.
+This is then reflected in a likelihood function that is highly multi-modal in
+the relevant parameter spaces (e.g., Keplerian orbital parameters).
+While multi-modal orbit likelihoods may be frustrating when studing individual
+systems of particular interest, extensive sets of such likelihoods can
+be powerful constraints for hierarchical modelling, inferring e.g. the
+charateristics of the binary star, or exoplanet population.
+
+While the problem has of course been recognized for a long time, there
+are currently no methods that explore these highly multimodal
+functions with good guarantees of correctness (that is, converged
+samplings that fairly sample the full posterior; but see
+\citealt{Brewer:2015}).
+Good samplings are essential to the jobs of
+delivering correct posterior samplings and reliable probabilistic statements
+about detection and characterization.
+
+Here we present a path to address this problem.
+Our approach is to build custom posterior sampling methods that capitalize on
+the structure of the binary-star (or star--exoplanet) kinematics to generate
+robust samplings also of multiple solutions at manageable computational cost.
+In what follows, we use the term ``binary'' for any system with an observed
+source (the primary, e.g., a star), whose radial velocity variations are
+explained through gravitational two-body interactions with another object (the
+companion, e.g., star, exoplanet, stellar remnant); i.e. we restrict our
+analysis to single-line spectroscopic binary systems.
+
+The structure of this \documentname\ is as follows:
+We lay out our assumptions and implementation approach, and demonstrate that we
+have a method that is reliable and essentially always correct under
+those assumptions.
+We perform experiments with the method to understand its properties and
+limitations.
+We then discuss the astrophysical applicability and potential of the
+method.
+We finish by describing the changes we would have to make if we weakened our assumptions, or
+if we don't weaken our assumptions but they indeed prove to be far from correct.
+
+\section{Assumptions and method} \label{sec:method}
+
+In order to set up a well-posed problem and build a path to a definite solution,
+we make a set of sensible, but non-trivial assumptions about the stellar systems we will use
+and observations thereof.
+Ultimately, we assume that the radial velocity curve of a single-line
+spectroscopic binary system can be specified by six parameters
+(\citealt{Kepler:1609}).
+Here we adopt a parameterization similar to \citealt{Murray:2010}:
+$P$, $e$, $\phi_0$, $\omega$, $K$, and $v_0$, which are the period,
+eccentricity, pericenter phase and argument, velocity semi-amplitude, and the
+barycenter velocity.
+As is well-known, this does not fully specify the binary system itself, because
+of the $\sin{i}$ and mass function degeneracies.
+To proceed, we assume the following:
+\begin{itemize}\itemsep0ex  % <- #yourefired
+\item We have measurements of the radial velocity of a
+  star, and that the time dependence of the expectation of that radial
+  velocity is well described by the gravitational orbit of a pair of
+  point masses (the two-body problem). We assume that the uncertainties
+  in the observation epochs are negligible, and specified in an inertial frame (for
+  example, Solar-System barycentric Julian date).
+  We only consider the case of a single-line spectroscopic binary system,
+  where we do not have measurements of the (fainter) companion's projected orbit.
+\item  Each star has exactly one companion, and that the
+  radial-velocity measurements are not contaminated by nor affected by
+  any other bodies. Our analysis allows the effective mass of the
+  exactly-one companion to go to zero; this encompasses the case of no companion .
+\item The noise contributions to individual radial-velocity measurements are
+  well described as draws from zero-mean normal (Gaussian) distributions with
+  correctly known variances convolved with a zero-mean normal distribution with
+  an additional ``jitter'' variance, $s^2$. We assume that there are no outliers
+  beyond this flexible noise model.
+\item We can put particular, fairly sensible but not highly restrictive,
+  prior pdfs on all the orbital parameters, as we
+  describe below.
+\end{itemize}
+Each of these assumptions could be challenged: in particular we expect some stars
+to have additional companions, and we expect there to be outliers and
+unaccounted sources of noise.
+We will return to these assumptions, and the consequences of relaxing them, in
+\sectionname~\ref{sec:discussion}.
+
+The radial velocity $v$ at time $t$ is then given by (see also \eqname~63 in
+\citealt{Murray:2010})
+\begin{equation}
+  v(t;\bs{\theta}) = v_0 + K\,[\cos(\omega + f) + e\,\cos\omega]
+\end{equation}
+where the $\bs{\theta}$ represents the free parameters, $f$ is the true anomaly
+given by
+\begin{equation}
+  \cos f = \frac{\cos E - e}{1 - e\, \cos E}
+\end{equation}
+and the eccentric anomaly, $E$, must be solved for with the mean
+anomaly, $M$,
+\begin{align}
+  M &= \frac{2\pi\, t}{P} - \phi_0\\
+  M &= E - e\,\sin E \quad .
+\end{align}
+Of these parameters, four ($P$, $e$, $\omega$, $\phi_0$) are non-linearly
+related to the radial-velocity expectation, and two ($K$, $v_0$) are
+linearly related.
+We additionally allow the the radial velocity curve of any star has an overall
+jitter, $s^2$, to vary to partially account for
+imperfect knowledge of the radial velocity uncertainties and any intrinsic
+radial-velocity scatter; the jitter must also be treated as a non-linear
+parameter.
+
+With such a parameterization, the problem is then to construct the posterior pdf
+for these seven parameters, accounting for the fact that this pdf
+may have very complex, multi-modal structure.
+Fundamentally, the method we describe and demonstrate here is
+\emph{Simple Monte Carlo} in the non-linear parameters, but with analytic
+marginalization over the two linear parameters.
+The method capitalizes on the unique problem structure:
+\begin{itemize}\itemsep0ex
+\item There are both linear and non-linear parameters, and we can
+  treat them differently; in particular, it is possible to
+  analytically marginalize out the linear parameters (provided that the
+  noise model is well-behaved and the prior pdf is conjugate).
+\item There is a finite, time-sampling-imposed minimum size or
+  resolution---in the period---of any features in the
+  likelihood function. That is, there cannot be arbitrarily narrow
+  modes in the multimodal posterior pdf.
+\end{itemize}
+
+The method we refer to as Simple Monte Carlo is a specific case of
+rejection-sampling (\citealt{VonNeumann:1951}) in which we densely sample from
+the prior probability density function (prior pdf) and use the likelihood
+evaluated at these samples as the rejection scalar.
+In detail, the rejection step works as follows:
+\begin{enumerate}\itemsep0ex
+\item For each sample $j$ in the prior pdf sampling of the four non-linear
+  parameters, there is a (linear, not logarithmic) likelihood value $L_j$ (a
+  probability for the data given the parameters).
+\item There is a maximum value $L_{\rm max}$ that is the largest value of
+  $L_j$ found across all of the samples in the prior sampling.
+\item For each sample $j$, choose a random number $r_j$ between 0 and
+  $L_{\rm max}$
+\item Reject the sample $j$ if $L_j < r_j$.
+\item The number of samples that survive the rejection is (hereafter) $M$.
+\end{enumerate}
+Note that this algorithm is guaranteed to produce at least one
+surviving sample; of course if only one sample survives (or any very
+small number), the sampling is not guaranteed to be fair.
+That said, if the original sampling of the prior pdf is dense enough
+that many survive the rejection step, the surviving samples do, by construction,
+constitute a fair, uncorrelated sampling from the posterior pdf.
+
+Our prior pdf in the non-linear parameters is very straightforward:
+\begin{align}
+    p(\ln P) &= \mathcal{U}(\ln P_{\rm min}, \ln P_{\rm max})\\
+    p(e) &= {\rm Beta}(a, b) = \frac{\Gamma(a+b)}{\Gamma(a) \, \Gamma(b)} \, e^{a-1} \, [1 - e]^{b-1}\\
+    p(\omega) &= \mathcal{U}(0, 2\pi) ~ [{\rm rad}]\\
+    p(\phi_0) &= \mathcal{U}(0, 2\pi) ~ [{\rm rad}]\\
+    p(\ln s^2) &= \mathcal{N}(\mu_s, \sigma^2_s)
+\end{align}
+where $\mathcal{U}(x_1, x_2)$ is the uniform distribution over the domain $(x_1,
+x_2)$, $\mathcal{N}(\mu, \sigma^2)$ is the normal distribution with mean $\mu$
+and variance $\sigma^2$, and the prior pdf over eccentricity is the Beta
+distribution with $a=0.867$, $b=3.03$ \citep{Kipping:2013}.
+
+In \sectionname~\ref{sec:experiments} or in the subsections specific to the
+different experiments we specify the values for hyperparameters $P_{\rm min}$,
+$P_{\rm max}$, $\mu_s$, and $\sigma^2_s$.
+In practice, the choice of $\mu_s$ and $\sigma^2_s$ can be tuned appropriately
+depending on knowledge about intrinsic variability of the source or suspicions
+about the reported uncertainties.
+We sample the prior pdf directly and explicitly with standard
+\project{numpy.random} calls (\citealt{Van-der-Walt:2011}).
+In practice, we are usually required to take around $J=2^{28}$ samples (indeed,
+a quarter billion samples) from the prior-pdf to produce sufficient final
+samplings; in each experiment below, we state  the total number of prior samples
+generated and the number of surviving samples.
+
+The unmarginalized likelihood function $L$ is
+\begin{equation}
+\ln L = -\frac{1}{2}\,\sum_{n=1}^N \left[\frac{[v_n - v(t_n;\bs{\theta})]^2}{\sigma_n^2 + s^2}
+ +\ln \left(2\pi\,[\sigma_n^2 + s^2]\right) \right]
+\end{equation}
+where $n$ indexes the individual data points $v_n$, $v(t)$ is the radial
+velocity prediction at time $t$ given the orbital parameters $\bs{\theta}$, the
+data-point times are the $t_n$, and $\sigma_n^2$ is the Gaussian noise variance
+for data point $n$.
+Note that the form of this likelihood function is fully specified by the
+assumptions, given above.
+
+We rejection-sample, however, using a marginalized likelihood, where we
+analytically marginalize out the linear parameters ($K$, $v_0$).
+We construct a $N \times 2$ design matrix consisting of a column of unit-$[K]$
+predictions (given the non-linear parameters) and a column of ones.
+We perform standard linear least-square fitting with this design
+matrix to obtain the best-fit values for the two linear parameters,
+and the standard $2\times 2$ linear-fitting covariance matrix $C_j$ for their
+uncertainties.
+With these, we can construct---for each prior sample---the marginalized
+likelihood $Q_j$
+\begin{equation}
+\ln Q_j = -\frac{1}{2}\,\sum_{n=1}^N \left[\frac{[v_n - v(t_n;\bs{\theta})]^2}{\sigma_n^2 + s^2}
+ +\ln \left(2\pi\,[\sigma_n^2 + s^2]\right) \right] -\frac{1}{2}\,\ln ||2\pi\,C_j||
+\end{equation}
+where the prediction $v(t_n;\bs{\theta}_j)$ is taken at the best-fit values of
+the linear parameters given sample $j$ of the non-linear parameters, and the
+log-determinant term ($\ln ||C_j||$) accounts for the volume in the
+marginalization integral.
+The marginalization assumes that the prior pdfs on the linear parameters
+are very broad and Gaussian---or
+at least very flat over the range of relevance---and that they do not depend
+on the nonlinear parameters in any way (which is a substantial restriction;
+see \sectionname~\ref{sec:discussion}).
+These $Q_j$ are used in the rejection sampling algorithm described above
+as Simple Monte Carlo.
+
+There are three possible outcomes of this rejection sampling, based on two
+thresholds:
+We set a minimum number of samples $M_{\rm min}=128$.
+We also set a period resolution $\Delta = [4\,P^2] / [2\pi\,T]$, (with
+$P$ set to the median period across the surviving samples and $T$ set to
+the epoch span of the data).
+This $\Delta$ is an expansion of the period resolution expected from an
+information-theory (sampling theorems) perspective:
+for a periodic signal with period $P$ observed over a window with size $T$,
+peaks in the Fourier transform of the time series cannot [...] -- Nyquist argument??
+\todo{~HWR: this previous sentence sounds cool; what does it mean? i.e. pls. rephrase,
+including an operative instruction how to set $\Delta$.}.
+The three possible outcomes are:
+\begin{itemize}\itemsep0ex
+\item $M\geq M_{\rm min}$ samples survive the rejection.
+  In this case, we are done.
+\item $M<M_{\rm min}$ samples survive the rejection, and these samples have a
+  root-variance (rms) in the period parameter $P$ that is smaller than $\Delta$
+  (i.e. they give no indication of period ambiguity).
+  In this case we assume that the posterior pdf is effectively unimodal, and we
+  use the surviving samples (or sample) to initialize a MCMC sampling using the
+  \emcee\ package (\citealt{Foreman-Mackey:2013}).
+\item $M<M_{\rm min}$ samples survive the rejection, and these samples
+  span a period range larger than $\Delta$.
+  In this case, we iterate the Simple Monte Carlo procedure: We generate new
+  prior-pdf samplings and rejection sample until the number of surviving samples
+  is larger than $M_{\rm min}$.
+  This is expensive.
+\end{itemize}
+When we trigger the intialization and operation of \emcee, we do the following:
+\begin{enumerate}\itemsep0ex
+\item Randomly generate $M_{\rm min}$ sets of parameters $\bs{\theta}_m$
+  (linear and nonlinear parameters) in a small, Gaussian ball around
+  the highest-$Q_j$ sample from the Simple Monte Carlo.
+\item Run \emcee\ on this ensemble (with $M_{\rm min}$ walkers) for $2^{16}$
+  steps.
+\item Take the final state of the $M_{\rm min}$-element ensemble as a
+  fair sampling of the posterior pdf.
+\end{enumerate}
+This procedure ensures that no matter what path we take, we end up with
+at least $M_{\rm min}$ samples from the posterior for any input data.
+
+Within the initial assumptions, this procedure almost inevitably results in a
+correct sampling of the parameter {\it pdf}. This is ensured by the density of the
+prior sampling in the nonlinear parameters, and also borne out in the numerical experiments
+in the following \sectionname.
+
+\section{Experiments and results} \label{sec:experiments}
+
+In what follows, we use (1) simulated data with known properties and (2) actual
+spectroscopic data from Data Release 13 (DR13;
+\citealt{SDSS-Collaboration:2016}) of the Apache Point Obsevatory Galactic
+Evolution Experiment (\apogee; \citealt{Majewski:2015}) in a series of
+experiments that demonstrate the reliability and utility of \samplername.
+\apogee\ is one of the four sub-surveys of the Sloan Digital Sky Survey-III
+(SDSS-III; \citealt{Eisenstein:2011}) and utilized a new infrared spectrograph
+to obtain moderate-resolution, H-band spectra for over 160,000 stars throughout
+the Galaxy.
+From these spectra, high-precision radial velocities, chemical abundances, and
+stellar parameters have been derived and released as a part of DR13
+(\citealt{Holtzman:2015,Nidever:2015}).
+
+As a part of the observing strategy of \apogee, most stars are observed
+multiple times and binned by day into ``visit'' spectra.
+Though a typical star is only observed a few times, (1) at least one pair of
+visits are separated by one month or longer, and (2) thousands of stars have
+been observed more than 10 times (for a more detailed look at the cadence and
+number of visits for \apogee\ stars, see \figname~1 in \citealt{Troup:2016}).
+Radial velocities (and stellar parameters) are derived for each of the visit
+spectra, affording a sparse and sporadic time-domain sampling of the radial
+velocity variations of most stars in the survey.
+This time-domain information was recently used to identify a sample of
+candidate stellar and substellar companions to \apogee\ stars
+(\citealt{Troup:2016}).
+
+This search was conducted after data quality and data \emph{quantity} cuts that
+were designed to keep the number of data points larger than the number of
+parameters in the model.
+In their case, the model parameters are six Keplerian orbital parameters plus a
+long-term (linear) velocity trend (seven in total).
+Under this criterion, stars with fewer than eight visits were eliminated from further
+consideration, leaving $\approx$15,000 stars.
+For each of the remaining stars, the radial velocity curves were searched for
+significant periods, which were then used to initialize $\chi^2$ fits of a
+Keplerian orbit using a custom least-squares fitter (\acronym{MPRVFIT};
+\citealt{De-Lee:2013}).
+In cases where multiple significant periods were found, the parameters obtained
+from the fit with the best modified $\chi^2$ value were retained (modulo a
+number of other considerations described in \sectionname~3.3.4 of
+\citealt{Troup:2016}).
+
+The complexity of this pipeline and logic needed to identify a single optimal
+set of orbital parameters from a set of solutions highlights the fact that the
+likelihood function for a Keplerian orbit model is generically multi-modal.
+When there are few data points or poor phase coverage this is especially true.
+While useful for searching for new candidate binaries, such a pipeline does not
+easily fit within hierarchical probabilistic modeling of the population of
+companions.
+
+\subsection{Experiment~\arabic{expcounter}: Validation with simulated data}
+\label{sec:validation}
+\stepcounter{expcounter}
+
+As a first demonstration, we generate fake radial velocity observations (with
+uncertainties) that are consistent with our assumptions
+(\sectionname~\ref{sec:method}), then sample from the posterior pdf over orbital
+parameters with \samplername.
+The eccentricity, period, and velocity semi-amplitude are chosen to be broadly
+consistent with the typical sub-stellar companion found in recent analysis of
+the \apogee\ data (\citealt{Troup:2016}), the angle parameters ($\omega$,
+$\phi_0$) are sampled from a uniform distribution, and the barycenter velocity
+is drawn from a zero-mean Gaussian with variance $\sigma^2 = (30~\kms)^2$.
+The values of the parameters used for the simulated data (e.g., the truth) are:
+$P = 103.71~{\rm day}$, $e = 0.313$, $\omega = 68.95^\circ$,
+$\phi_0 = 223.96^\circ$, $K = 8.134~\kms$, $v_0 = 42.98~\kms$.
+We uniformly sample five observation epochs over the interval $(0,1095)~{\rm day}$
+imagining a 3-year survey with no observing strategy and arbitrarily set the
+survey start date (in barycentric MJD) to be 55555.
+The radial velocity measurement uncertainties are drawn from a uniform
+distribution over the interval $(0.1, 0.2)~\kms$, motivated by current \apogee\
+radial velocity uncertainties.
+
+We perform two samplings as a validation of \samplername:
+(a) we fix the jitter parameter $s^2 = 0$, i.e. we assume the uncertainties are
+known perfectly and there is no intrinsic scatter, and (b) we sample over the
+jitter parameter as well, setting $(\mu_s,\sigma^2_s) = (0,8)$ (note that these
+are dimensionless because they set the scale of a Gaussian in $\ln s^2$).
+We start by generating $J=2^{28}$ prior samples over the nonlinear parameters
+with a period domain of $(P_{\rm min}, P_{\rm max}) = (16, 8192)~{\rm day}$ (see
+\sectionname~\ref{sec:method}) and use these same prior samples for both runs.
+For (a), 678 samples pass our rejection sampling step, and for (b), 580 samples
+survive.
+
+\figname~\ref{fig:validation-rv} shows the simulated data (black points) along with
+the true orbit (dashed, green line) and orbits computed from samples from the
+posterior pdf (grey lines) for the sampling with fixed jitter (top panel) and
+the sampling including jitter as a non-linear parameter (bottom panel).
+Because we use the same prior samples in each, these look almost identical.
+\figname s~\ref{fig:validation-corner-a}--\ref{fig:validation-corner-b} show all
+projections of the posterior samples (grey points) and the true, input
+parameters (green lines and markers) for the case with fixed jitter and the case
+where jitter is treated as a free parameter.
+The surviving samples in each case look very similar, as expected.
+The typical uncertainties for these simulated data are $\sigma_v \approx
+0.15~\kms$; for values of $\ln s \lesssim 3$ (where most are concentrated), this
+extra jitter is negligible compared to the uncertainties.
+Note that samples above $\ln s \approx 5$ are mostly rejected, indicating that,
+as constructed, the uncertainties are purely Gaussian and known.
+
+In both cases, the modes in period-space are narrow with a variety of
+separations, as can be seen in the radial-velocity curves plotted in the top
+panel.
+For small numbers of observations with poor phase-coverage, the posterior pdf
+over orbital parameters is extremely complex and structured, but we are still
+able to generate samples using \samplername\ that capture the complexity.
+It is obvious that these multimodal samples are essentially useless when
+trying to understand one particular system at hand. Yet, they rule out almost
+all of the parameter space encompassed by the prior distribution:
+even a few radial velocity measurements are manifestly very informative.
+
+\begin{figure*}[p]
+\begin{center}
+\includegraphics[width=\textwidth]{figures/validation-rv-curves.pdf}
+\end{center}
+\caption{%
+In both panels, black points show five simulated radial velocity measurements, plotted
+against Barycentric Modified Julian Date (BMJD) of the observations. The dashed
+green line shows the true, input orbit from which the radial velocity measurements
+were drawn.
+Uncertainties on the data points are much smaller than the marker size.
+Grey curves show orbits computed from 128 samples from, in the top panel, the
+posterior pdf with the jitter held fixed at $s^2 = 0$ and, in the bottom panel,
+the posterior pdf including jitter as a free parameter.
+Using \samplername\ several qualitatively different orbital solutions are found over a range of
+eccentricities and periods for each case, including the correct orbit.
+This is simply a validation of the method.
+\label{fig:validation-rv}}
+\end{figure*}
+
+\begin{figure*}[p]
+\begin{center}
+\includegraphics[width=\textwidth]{figures/validation-corner-a.pdf}
+\end{center}
+\caption{%
+Projections of the 678 surviving posterior samples when considering the five velocity measurements from
+Fig.\ref{fig:validation-rv} with fixed jitter (grey
+points).
+The values used to generate the input orbit are shown as green cross-hairs.
+\label{fig:validation-corner-a}}
+\end{figure*}
+
+\begin{figure*}[p]
+\begin{center}
+\includegraphics[width=\textwidth]{figures/validation-corner-b.pdf}
+\end{center}
+\caption{%
+Same as \figname~\ref{fig:validation-corner-a} but for the 580 surviving posterior
+samples when also sampling over an unknown jitter parameter, $s^2$.
+\label{fig:validation-corner-b}}
+\end{figure*}
+
+\subsection{Experiment~\arabic{expcounter}: Underestimated uncertainties}
+\label{sec:undunc}
+\stepcounter{expcounter}
+Besides the number and spacing of the observation epochs, the
+precision of the individual radial velocity measurements matters.
+Less precise data, compared to the radial velocity amplitude,
+will admit more qualitatively different orbital solutions.
+The structure and complexity of the posterior pdf (at fixed jitter) will
+therefore depend strongly on knowing the measurement uncertainties and
+the instrinsic velocity variability of the system.
+We illustrate this using another simulated radial velocity curve with
+lower signal-to-noise. And we show that for underestimated uncertainties,
+the posterior pdf over orbital parameters can look well-constrained, but may be
+discrepant with the true orbital parameters.
+Finally, we show that by simultaneously sampling over an unknown extra variance in
+the data (the jitter), we can account for additional, unaccounted sources of noise.
+
+For this experiment, we use the following parameter values to generate the
+simulated data: $P = 103.71~{\rm day}$, $e = 0.313$, $\omega = 250.73^\circ$,
+$\phi_0 = 103.01^\circ$, $K = 1.134~\kms$, $v_0 = 8.489~\kms$.
+We again uniformly sample five observation epochs over the interval $(0,1095)~{\rm
+day}$ and use radial velocity measurement uncertainties drawn from a uniform
+distribution over the interval $(0.1, 0.2)~\kms$ (the median true uncertainty is
+$\ln \left(\frac{\sigma_v}{\mps}\right) \approx 5$).
+
+When running \samplername\ for this experiment, we consider three cases:
+(a) the uncertainties are (correctly) known and jitter is fixed and ignored ($s^2=0$), (b)
+the uncertainties are underestimated by a factor of 8 and jitter is fixed and
+ignored ($s^2=0$), and (c) the uncertainties are underestimated by a factor of 8
+and we treat the jitter as a free parameter.
+For each case, we again generate $2^{28}$ prior samples over the nonlinear
+parameters with a period domain of $(P_{\rm min}, P_{\rm max}) = (16, 8192)~{\rm
+day}$ and re-use these prior samples for each case.
+In case (c), we generate samples in the jitter by setting
+$(\mu_s,\sigma^2_s) = (10,1)$---here we are assuming that we have some suspicion
+about the true magnitude of the uncertainties.
+
+\figname~\ref{fig:undunc-rv} shows the simulated data and presumed uncertainties (black
+points), the true orbit (dashed, green line), and orbits computed from samples
+from the posterior pdf (grey lines) for the three different samplings.
+In all cases, a wide variety of orbit solutions is permitted by the data. But
+note that far fewer modes are present in the middle panel (case (b)), when the
+uncertainties are underestimated.
+\figname s~\ref{fig:undunc-corner-a}--\ref{fig:undunc-corner-c} show the
+corresponding corner plots of the parameter pdf's for these three cases.
+For this data set, when the uncertainties are correctly known, the posterior pdf is highly
+multi-modal (case (a)).
+When the uncertainties are underestimated, the posterior pdf has fewer modes,
+but the true orbital parameters do not appear consistent with any of the
+strongest modes (case (b)).
+When the uncertainties are (severely) underestimated but the jitter is allowed to vary
+(case (c)), the model prefers solutions with a finite jitter comparable to the
+input true uncertainties ($\ln \left(\frac{\sigma_v}{\mps}\right) \approx 5$).
+We have therefore shown that \samplername\ is useful even when uncertainties are
+underestimated or the intrinsic velocity variability of a system is unknown.
+
+\begin{figure*}[p]
+\begin{center}
+\includegraphics[width=\textwidth]{figures/undunc-rv-curves.pdf}
+\end{center}
+\caption{%
+Same as \figname~\ref{fig:validation-rv} but for the three cases in this experiment:
+(a) known uncertainties and jitter fixed to $s^2 = 0$, (b) underestimated
+uncertainties and jitter fixed to $s^2 = 0$, (c) underestimated uncertainties
+and jitter allowed to vary.
+\label{fig:undunc-rv}}
+\end{figure*}
+
+\begin{figure*}[p]
+\begin{center}
+\includegraphics[width=\textwidth]{figures/undunc-corner-a.pdf}
+\end{center}
+\caption{%
+Same as \figname~\ref{fig:validation-corner-a} but for case (a) in Experiment 2, where the
+uncertainties are known and jitter is fixed to $s^2 = 0$.
+46330 samples survive the rejection step.
+Henceforth we will drop the angular parameters $\omega$ and $\phi_0$ from the
+corner plots to conserve space.
+\label{fig:undunc-corner-a}}
+\end{figure*}
+
+\begin{figure*}[p]
+\begin{center}
+\includegraphics[width=\textwidth]{figures/undunc-corner-b.pdf}
+\end{center}
+\caption{%
+Same as \figname~\ref{fig:undunc-corner-a} but for case (b) in Experiment 2, where the
+uncertainties are underestimated by a factor of 8 and jitter is fixed to
+$s^2 = 0$.
+146 samples survive the rejection step.
+\label{fig:undunc-corner-b}}
+\end{figure*}
+
+\begin{figure*}[p]
+\begin{center}
+\includegraphics[width=\textwidth]{figures/undunc-corner-c.pdf}
+\end{center}
+\caption{%
+Same as \figname~\ref{fig:undunc-corner-a} but for case (c) in Experiment 2, where the
+uncertainties are underestimated by a factor of 8 and the jitter is sampled as
+a non-linear parameter.
+1323 samples survive the rejection step.
+\label{fig:undunc-corner-c}}
+\end{figure*}
+
+\subsection{Experiment~\arabic{expcounter}: Varying the number of data points}
+\label{sec:numpts}
+\stepcounter{expcounter}
+
+When the phase coverage of the radial velocity observations is good and the
+number of observation epochs is large, the posterior pdf over orbital parameters effectively
+become unimodal.
+Under these conditions, \samplername\ is of course a very inefficient sampler for this
+problem and will return very few samples (as few as one).
+As we have seen in the previous experiments, when the number of data points is
+small or the uncertainties are large, the posterior pdf is generally
+multi-modal.
+In this experiment we explore the dependence of the poterior pdf's complexity on the number
+of observation epochs by generating radial velocity curves with initially 11 epochs.
+After running \samplername\ with the full 11 observations, we successively
+remove 2 data points and re-run the sampling until we are left with three
+observations epochs as input data (a total of five consecutive runs).
+
+Specifically, we again generate $2^{28}$ prior samples over the nonlinear
+parameters with a period domain of $(P_{\rm min}, P_{\rm max}) = (16, 8192)~{\rm
+day}$ and re-use these prior samples for each sub-sampling of the data.
+We fix the jitter to $s^2 = 0$ and assume that the uncertainties are known.
+\figname s~\ref{fig:numpts-rv} shows the simulated data and orbits computed from
+posterior samplings.
+Starting from the top of \figname~\ref{fig:numpts-rv} with the full set of 11
+data points, each panel below has two epochs fewer than the previous.
+The data used for the pdf sampling shown in a given panel are plotted as black
+circles and the number of data points used in each panel, $N$, are indicated.
+As described in \sectionname~\ref{sec:method}, when the number of surviving
+samples $M < M_{\rm min}=128$ after rejection sampling, we either (1) initialize
+\emcee\ using the remaining sample(s) if the periods of the surviving sample(s)
+are sufficiently close, or (2) re-run \samplername\ with a new set of prior
+samples until we have at least $M_{\rm min}$ samples from the posterior pdf.
+In all panels, 128 orbits computed from the posterior samples are shown.
+
+The structure in the posterior samples in one projection of the posterior pdf
+(period and excentricity) is
+shown in the right panels of \figname~\ref{fig:numpts-rv}.
+For the cases with nine and 11 data points, the posterior pdf appears to be
+uni-modal.
+Multiple modes first appear when $N=7$ and the posterior pdf become more
+structured in further sub-samplings of the data until ultimately forming a
+harmonic series of modes in the final case of $N=3$.
+It is worth emphasizing that even for the case with 3 data points, $<1\%$ of the
+prior samples pass the rejection step:
+even 3 radial velocity observations are informative!
+
+\begin{figure*}[p]
+\begin{center}
+\includegraphics[width=\textwidth]{figures/numpts-rv-curves.pdf}
+\end{center}
+\caption{%
+{\sl Left panels}: Analogous to the top panel of \figname~\ref{fig:validation-rv}, black
+points show \apogee\ radial velocity measurements used to generate samples from
+the posterior pdf over orbital parameters sub-sampled from the full set of
+simulated data.
+Grey curves show orbits corresponding to 128 samples from the posterior pdf, either
+from using \samplername, or, if \samplername\ returns few samples in a small
+range, from switching to \emcee\ to continue sampling until 128 samples are
+returned.
+The number of data points, $N$, and the number of samples that pass the
+rejection sampling in the first step of \samplername, $M$, are shown on each
+panel.
+Note that two of the (randomly chosen) observation times are so close that the
+markers overlap, so counting the number of data points appears inconsistent with
+the reported number.
+{\sl Right panels}: A single projection of the posterior samples in each case
+showing the log-period, $\ln P$, and eccentricity, $e$.
+The structure of the posterior pdf when the number of data points is small is
+highly complex but still much more compact than our prior beliefs.
+\label{fig:numpts-rv}}
+\end{figure*}
+
+\subsection{Experiment~\arabic{expcounter}: Real data for a known binary}
+\label{sec:apogee}
+\stepcounter{expcounter}
+
+For a more realistic application of \samplername, we choose an \apogee\ target
+with a previously identified companion (2M00110648+6609349) but with few radial
+velocity measurements (\citealt{Troup:2016}).
+\figname~\ref{fig:apogee-rv} shows radial velocity data for the star (black
+points). %\footnote{We don't plot the best-fit orbit from
+%\citealt{Troup:2016} because the parameter values reported in their work do not
+%produce Keplerian orbits that look like reasonable fits to the data.}
+Similar to Experiment 1, these data are sparse and have poor phase coverage.
+However, this epoch sampling is quite different and is representative of realistic
+survey design choices.
+
+We again generate $2^{28}$ prior samples over the nonlinear parameters with a
+period domain of $(P_{\rm min}, P_{\rm max}) = (16, 8192)~{\rm day}$ and with
+$(\mu_s,\sigma^2_s) = (10.5,1)$, of which 22,313 samples pass our rejection
+sampling step.
+Over-plotted as grey lines on \figname~\ref{fig:apogee-rv} are 256 orbits
+computed from these samples.
+Already from visualizing these orbits, it becomes clear that there are at least a few
+distinct period modes, and a wide variety of eccentricities, represented in the
+posterior sampling.
+
+\figname~\ref{fig:apogee-corner} shows projections of all posterior samples in
+different parameter combinations.
+Here it is clear there are at least three period modes: the dominant mode at $P
+\approx 300~{\rm day}$ is broadly consistent (but not coincident) with the previously measured period
+(\citealt{Troup:2016}); but other modes are clearly present at shorter periods
+with low eccentricity and longer periods with higher eccentricity.
+Interestingly, we also find that the model prefers having a finite jitter
+around $s \approx 116~\mps$, which would imply that the effective radial velocity
+uncertainties might be underestimated by a factor of $\approx 2$.
+
+\begin{figure*}[p]
+\begin{center}
+\includegraphics[width=\textwidth]{figures/apogee-rv-curves.pdf}
+\end{center}
+\caption{%
+Black points and uncertainties show \apogee\ radial velocity measurements for
+the target 2M00110648+6609349.
+Grey curves show orbits computed from 256 samples from the posterior pdf
+generated with \samplername\ with jitter as a free parameter.
+Several qualitatively different orbital solutions are found for this source.
+\label{fig:apogee-rv}}
+\end{figure*}
+
+\begin{figure*}[p]
+\begin{center}
+\includegraphics[width=\textwidth]{figures/apogee-corner.pdf}
+\end{center}
+\caption{%
+All projections of the 22,313 surviving posterior samples (grey points)
+for 2M00110648+6609349 with
+previously found orbital parameter values shown as the blue cross-hairs
+(\citealt{Troup:2016}).
+\label{fig:apogee-corner}}
+\end{figure*}
+
+\subsection{Experiment \arabic{expcounter}: Prospects for observation planning}
+\label{sec:obsplan}
+\stepcounter{expcounter}
+
+A noticable difference between the $N=5$ and $N=7$ panels in
+\figname~\ref{fig:numpts-rv} is that the posterior pdf collapses significantly
+between these cases (from $\gtrsim$20 period modes to 3):
+This implies that the two added observations are extremely informative.
+% However, there is nothing inherently special about these particular choices for
+% the number of observations. TODO: respond to Rix's note about Troup
+Inverting this idea, it also suggests that we can use \samplername\ to (1)
+predict the observation time that maximally collapses the posterior pdf for a
+previously measured source, and (2) for an expected population of sources, we
+can identify the optimal sampling pattern to maximize discovery or
+characterization of the sources.
+We will explore these ideas in detail in future work, but here we simply show
+that the timing of subsequent observations can lead to very different
+structure in the posterior samples.
+
+We again simulate a data set of four noisy radial velocity measurements, shown
+as black points in the top-left panel of \figname~\ref{fig:obsplan-rv}.
+Uncertainties were chosen to match the \apogee\ data ($\sigma_v \approx
+0.2~\kms$) and are shown as error bars, but they are often comparable to or
+smaller than the marker size.
+The top-right panel shows posterior samples produced with \samplername\ again in the
+space of log-period $\ln P$ and eccentricity $e$.
+The three lower rows all have six observation epochs: the same four from the top row,
+but now with two additional observations spaced, in phase, by $\frac{\Delta
+\phi}{2 \pi} = 0.04$ but with a different starting phase for the new
+observations.
+As is shown by the right panels, the observation times of the new observations
+can greatly effect the compactness of the posterior pdf.
+In particular, the placement of the observations in the bottom row of panels
+rules out most of the long-period modes from the top panels, \emph{and} many of
+the short-period modes, whereas for the middle two cases the new data are not as
+informative.
+
+\begin{figure*}[p]
+\begin{center}
+\includegraphics[width=\textwidth]{figures/obsplan-rv-curves.pdf}
+\end{center}
+\caption{%
+Similar to \figname~\ref{fig:numpts-rv} but now varying the timing of new
+simulated observations relative to the data in the top-left panel.
+The top row has four simulated observations and all of the rows below the top
+row have two additional observations (six) placed at different times but with
+fixed spacing in phase.
+The number of data points $N$ and number of samples that survive the rejection
+sampling $M$ are shown on each panel.
+\label{fig:obsplan-rv}}
+\end{figure*}
+
+\section{Discussion} \label{sec:discussion}
+
+We have built a Monte Carlo sampler---\samplername---to draw samples from the
+full posterior pdf over orbital parameters for single-companion systems,
+given a set of multi-epoch, single-line radial velocity measurements.
+\samplername\ has important properties that differ from other sampling methods:
+(1) It produces fair samplings even when the likelihood (and hence posterior
+pdf) is highly multi-modal; (2) the method is based on Simple Monte Carlo,  in
+some sense a pure brute-force method, which parallelizes trivially; and (3) the
+samplings are guaranteed to be correct under the sensible assumptions presented here,
+without the need for convergence or other diagnostic checks.
+If the pdf is monomodal, \samplername tells us that the solution is unique.
+If the pdf is multi-modal, \samplername captures all relevant different solutions.
+
+Our experiments show that \samplername\ can be used for discovery and
+characterization of stellar binaries or exoplanets, even with the presence of
+unrecognized or unaccounted noise contributions.
+
+
+Perhaps the primary innovation \samplername brings is a separation of the parameters into linear
+and nonlinear subsets. The brute force sampling is only required in the
+nonlinear subspace, aiding computational feasability.
+We further capitalize on the problem structure by identifying effectively
+unimodal and effectively multi-modal posterior pdfs using the minimum possible
+width of a likelihood peak in the period direction, given the time sampling.
+{\color{red} HWR: I mentioned this earlier; but the relation of the epoch sampling
+to the period width is not clearly, or operationally, stated; or I missed it.}
+
+Interestingly, as we show in \sectionname~\ref{sec:numpts}, even very sparse
+samplings of the radial-velocity history of a star provide highly
+informative posterior pdfs.  The bottom-right panel in
+ \figurename~\ref{fig:numpts-rv} shows a highly
+multi-modal posterior pdf. But nonetheless
+the vast majority of prior pdf samples have been eliminated, and
+only a tiny subset of periods, eccentricities, and amplitudes are
+consistent with the data.
+These posterior pdfs may look bewilderingly complex, but they can contribute
+extremely valuable information to any hierarchical inference, or
+provide a very informative prior pdf for further observing campaigns.
+
+
+Indeed,  \samplername\  can be used to generate inputs for a hierarchical inference.
+In previous work (\citealt{Hogg:2010, Foreman-Mackey:2014}) we have shown
+that posterior samplings under an interim prior can be importance-sampled
+with a hierarchical inference to generate posterior beliefs about the
+full population.
+These hierarchical inferences are the only population inferences
+that properly propagate non-trivial uncertainties at the
+individual-system level to the conclusions at the population level.
+
+Consequently,  \samplername\ should also be valuable in
+observation planning, or cadence evaluation, or survey strategy:
+As \sectionname~\ref{sec:obsplan} shows, \samplername\ could be used to plan the
+times of next observations to maximize their expected information content.
+That is beyond the scope of this \documentname, but it is not beyond the scope
+of our ambitions.
+
+
+\samplername\ is based on a set of assumptions, itemized in
+\sectionname~\ref{sec:method}.
+The method delivers provably {\color{red} HWR: I thought a more pragmatic phrasing was in order..}
+correct samplings when these specific assumptions hold.
+Of course, these specific assumptions do \emph{not} hold sufficiently well!
+
+Astrophysically, we know that a star's radial-velocity history
+need not be set entirely by a single companion, with no other perturbers or
+sources of radial-velocity signal.
+When multiple Keplerian periodic signals are super-imposed in an observed
+radial-velocity curve, \samplername\ will typically lock on to one at a time,
+leading to ``clusters'' of solutions (which may be multi-modal themselves).
+ {\color{red} HWR: Have you actually done such experiments, and written about them in the preceding parts?}
+Although the single-companion assumption is a severe assumption, it
+is pretty-much required for the method to be tractable.
+Of course, in reality, it is likely that many stars reside in higher-order
+multiplets.
+Sampling over orbital parameters even for two companions, however, is already
+intractable as the non-linear parameter space jumps to eight-dimensional, and
+(at least) ten-dimensional if there are companion--companion interactions.
+This would be absolutely intractable to sample by brute-force Simple
+Monte Carlo; our advice would be to switch to some kind of Markov
+Chain method that deals as well as possible with multi-modal
+posteriors, such as nested sampling (\citealt{Skilling:2004, Brewer:2009}).
+This change would be associated with the loss of the simple
+convergence criterion that Simple Monte Carlo provides: If lots of
+samples survive the rejection step, the posterior has been sampled
+fairly!
+There is no comparably simple way of determining that any nested
+sampling is converged.
+
+That said, there is a simple $N$-body problem that \emph{can} be solved
+tractably:
+For systems with one short-period companion and $\geq1$ very long-period
+companion(s), \samplername\ can be easily extended to include additional linear
+parameters that allow long-period velocity trends that are, e.g., polynomial in
+time; these additional parameters don't worsen the prior pdf sampling (which
+happens over the nonlinear parameters only).
+These extra linear parameters could alternatively include extra $v_0$ terms that
+come in when, say, the data come from a set of different radial-velocity
+programs with different calibrations (as is the case for the recent, impressive
+Proxima b discovery; \citealt{Anglada-Escude:2016}).
+
+Although we have argued that our prior pdf sampling is dense enough,it might not
+be dense enough if we push to very short periods.
+The problem structure assumptions (in \sectionname~\ref{sec:method})
+includes the point that, given a finite time span for the data, there
+is a finite width to any period peak in the likelihood function.
+This finite width is proportional to the period squared, so at very short
+periods, it gets very narrow.
+Our prior sampling is uniform in the logarithm of period, or the
+density of samples in period is proportional to inverse period.
+% If we wanted to make sure a minimal prior sampling was always dense
+% enough at every period, we should weight it by an additional factor of
+% inverse period.
+% A change like this could improve the reliability of the method when the data
+% are informative, the observations span a long time, and the true
+% period is short.
+For now \samplername\ simply addresses the prior sampling density issues
+by using as many prior samples as it possibly can!
+
+
+At a crucial practical level, there are no data sets (to our knowledge) with
+perfectly Gaussian noise, and even if there were, the noise variances
+could never be perfectly known. Here, introducing the jitter as an explicit fitting parameter
+should mitigate. Nonetheless, presuming we understand the noise properties,
+may still be the most problematic  assumption made by
+\samplername :
+Essentially all data sets show occasional outliers (catastrophic errors).
+There is nothing we can do simply here, if we want to capitalize on treating the
+linear and non-linear parameters separately.
+To deal with very rare outliers (such that no star would be likely to suffer
+from more than one), one possible modification would be to do all leave-one-out
+samplings, take the union, and then importance sample the results using some
+ratio of the mixture of leave-one-out Gaussian likelihoods to some more
+realistic likelihood that involves an outlier model (as, for example, we suggest
+in \cite{Hogg:2010a}).
+Such a modification to the method is beyond the scope of this
+\documentname\, but (once again) not beyond the scope of our ambitions.
+
+\acknowledgements
+This project was started at AstroHackWeek 2016, organized by Kyle
+Barbary (UCB) and Phil Marshall (SLAC) at the Berkeley Institute for
+Data Science.
+It is a pleasure to thank
+  Megan Bedell (Chicago),
+  Will Farr (Birmingham),
+  Ben Weaver (NOAO),
+  Josh Winn (Princeton),
+  and the participants at AstroHackWeek 2016
+for valuable discussions.
+
+This research was partially supported by
+  the \acronym{NSF} (grants \acronym{IIS-1124794}, \acronym{AST-1312863}, \acronym{AST-1517237}),
+  \acronym{NASA} (grant \acronym{NNX12AI50G}),
+  and the Moore-Sloan Data Science Environment at \acronym{NYU}.
+The data analysis presented in this article was partially performed on
+computational resources supported by the Princeton Institute for Computational
+Science and Engineering (PICSciE) and the Office of Information Technology's
+High Performance Computing Center and Visualization Laboratory at Princeton
+University.
+This work additionally used the Extreme Science and Engineering Discovery
+Environment \citep[XSEDE;][]{Towns:2014}, which is supported by National
+Science Foundation grant number ACI-1053575.
+
+This project made use of \sdssiii\ data. Funding for \sdssiii\ has been
+provided by the Alfred P. Sloan Foundation, the Participating Institutions, the
+National Science Foundation, and the \acronym{U.S.} Department of Energy Office
+of Science. The \sdssiii\ web site is \url{http://www.sdss3.org/}.
+
+\sdssiii\ is managed by the Astrophysical Research Consortium for the
+Participating Institutions of the \sdssiii\ Collaboration including the
+University of Arizona, the Brazilian Participation Group, Brookhaven National
+Laboratory, Carnegie Mellon University, University of Florida, the French
+Participation Group, the German Participation Group, Harvard University, the
+Instituto de Astrofisica de Canarias, the Michigan State/Notre
+Dame/\acronym{JINA} Participation Group, Johns Hopkins University, Lawrence
+Berkeley National Laboratory, Max Planck Institute for Astrophysics, Max Planck
+Institute for Extraterrestrial Physics, New Mexico State University, New York
+University, Ohio State University, Pennsylvania State University, University of
+Portsmouth, Princeton University, the Spanish Participation Group, University
+of Tokyo, University of Utah, Vanderbilt University, University of Virginia,
+University of Washington, and Yale University.
+
+\software{The code used in this project is available from
+\url{https://github.com/adrn/thejoker} under the MIT open-source software
+license. This version was generated at git commit
+\texttt{\githash\,(\gitdate)}.
+This research additionally utilized:
+    \texttt{Astropy} (\citealt{Astropy-Collaboration:2013}),
+    \texttt{emcee} (\citealt{Foreman-Mackey:2013}),
+    \texttt{IPython} (\citealt{Perez:2007}),
+    \texttt{matplotlib} (\citealt{Hunter:2007}),
+    and \texttt{numpy} (\citealt{Van-der-Walt:2011}).}
+
+\facility{\sdssiii, \apogee}
+
+\bibliographystyle{aasjournal}
+\bibliography{thejoker}
+
+\end{document}